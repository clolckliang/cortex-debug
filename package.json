{
<<<<<<< HEAD
    "version": "1.10.0",
=======
    "version": "1.11.1",
>>>>>>> ac301252
    "preview": false,
    "activationEvents": [
        "onDebugResolve:cortex-debug",
        "onDebugResolve:cppdbg",
        "onStartupFinished"
    ],
    "categories": [
        "Debuggers"
    ],
    "contributes": {
        "configuration": [
            {
                "type": "object",
                "title": "Debugger",
                "properties": {
                    "cortex-debug.variableUseNaturalFormat": {
                        "type": "boolean",
                        "default": true,
                        "description": "If true, display variables in their natural format as specified by ARM. Hex otherwise."
                    },
                    "cortex-debug.liveWatchRefreshRate": {
                        "default": "300",
                        "description": "GUI refresh frequency in milliseconds. Your sample rate can be much faster than refresh rate. VSCode UI cannot handle high refresh rates and your Live Watch window will look frozen. Do not recommend below 250ms as it will not be legible anyways. Anything below 200ms did not work at all for us",
                        "type": "number",
                        "multipleOf": 1,
                        "minimum": 100,
                        "maximum": 5000
                    }
                }
            },
            {
                "type": "object",
                "title": "External: GNU Tools",
                "properties": {
                    "cortex-debug.armToolchainPath": {
                        "type": [
                            "string",
                            "null"
                        ],
                        "default": null,
                        "description": "Path to the GCC Arm Toolchain (standard prefix is \"arm-none-eabi\" - can be set through the armToolchainPrefix setting) to use. If not set the tools must be on the system path. Do not include the executable file name in this path."
                    },
                    "cortex-debug.armToolchainPath.linux": {
                        "type": [
                            "string",
                            "null"
                        ],
                        "default": null,
                        "description": "Path to the GCC Arm Toolchain (standard prefix is \"arm-none-eabi\" - can be set through the armToolchainPrefix setting) to use. If not set the tools must be on the system path. Do not include the executable file name in this path."
                    },
                    "cortex-debug.armToolchainPath.osx": {
                        "type": [
                            "string",
                            "null"
                        ],
                        "default": null,
                        "description": "Path to the GCC Arm Toolchain (standard prefix is \"arm-none-eabi\" - can be set through the armToolchainPrefix setting) to use. If not set the tools must be on the system path. Do not include the executable file name in this path."
                    },
                    "cortex-debug.armToolchainPath.windows": {
                        "type": [
                            "string",
                            "null"
                        ],
                        "default": null,
                        "description": "Path to the GCC Arm Toolchain (standard prefix is \"arm-none-eabi\" - can be set through the armToolchainPrefix setting) to use. If not set the tools must be on the system path. Do not include the executable file name in this path."
                    },
                    "cortex-debug.armToolchainPrefix": {
                        "type": [
                            "string",
                            "null"
                        ],
                        "default": "arm-none-eabi",
                        "description": "The prefix to use for the arm toolchain - the standard release from arm uses \"arm-none-eabi\" but alternative toolchains may use a different prefix. Currently the gdb, objdump and nm tools are needed."
                    },
                    "cortex-debug.gdbPath.linux": {
                        "type": [
                            "string",
                            "null"
                        ],
                        "default": null,
                        "description": "This setting allows you to completely override the path/executable for the GDB executable. This is useful for cases where your gdb executable doesn't follow the standard <tuple>-gdb format - for example `gdb-multiarch`. This can be just the executable name (if on the system path) or the full path."
                    },
                    "cortex-debug.gdbPath.osx": {
                        "type": [
                            "string",
                            "null"
                        ],
                        "default": null,
                        "description": "This setting allows you to completely override the path/executable for the GDB executable. This is useful for cases where your gdb executable doesn't follow the standard <tuple>-gdb format - for example `gdb-multiarch`. This can be just the executable name (if on the system path) or the full path."
                    },
                    "cortex-debug.gdbPath.windows": {
                        "type": [
                            "string",
                            "null"
                        ],
                        "default": null,
                        "description": "This setting allows you to completely override the path/executable for the GDB executable. This is useful for cases where your gdb executable doesn't follow the standard <tuple>-gdb format - for example `gdb-multiarch`. This can be just the executable name (if on the system path) or the full path."
                    },
                    "cortex-debug.gdbPath": {
                        "type": [
                            "string",
                            "null"
                        ],
                        "default": null,
                        "description": "This setting allows you to completely override the path/executable for the GDB executable. This is useful for cases where your gdb executable doesn't follow the standard <tuple>-gdb format - for example `gdb-multiarch`. This can be just the executable name (if on the system path) or the full path."
                    },
                    "cortex-debug.objdumpPath.linux": {
                        "type": [
                            "string",
                            "null"
                        ],
                        "default": null,
                        "description": "This setting allows you to completely override the path/executable for the objdump executable. This is useful for cases where your objdump executable doesn't follow the standard <tuple>-objdump format - for example `objdump-multiarch`. This can be just the executable name (if on the system path) or the full path. The program 'nm' is also expected alongside"
                    },
                    "cortex-debug.objdumpPath.osx": {
                        "type": [
                            "string",
                            "null"
                        ],
                        "default": null,
                        "description": "This setting allows you to completely override the path/executable for the objdump executable. This is useful for cases where your objdump executable doesn't follow the standard <tuple>-objdump format - for example `objdump-multiarch`. This can be just the executable name (if on the system path) or the full path. The program 'nm' is also expected alongside"
                    },
                    "cortex-debug.objdumpPath.windows": {
                        "type": [
                            "string",
                            "null"
                        ],
                        "default": null,
                        "description": "This setting allows you to completely override the path/executable for the objdump executable. This is useful for cases where your objdump executable doesn't follow the standard <tuple>-objdump format - for example `objdump-multiarch`. This can be just the executable name (if on the system path) or the full path. The program 'nm' is also expected alongside"
                    },
                    "cortex-debug.objdumpPath": {
                        "type": [
                            "string",
                            "null"
                        ],
                        "default": null,
                        "description": "This setting allows you to completely override the path/executable for the objdump executable. This is useful for cases where your objdump executable doesn't follow the standard <tuple>-objdump format - for example `objdump-multiarch`. This can be just the executable name (if on the system path) or the full path. The program 'nm' is also expected alongside"
                    }
                }
            },
            {
                "type": "object",
                "title": "External: GDB Servers",
                "properties": {
                    "cortex-debug.JLinkGDBServerPath": {
                        "type": [
                            "string",
                            "null"
                        ],
                        "default": null,
                        "description": "Path to the JLink GDB Server. If not set then JLinkGDBServer (JLinkGDBServerCL.exe on Windows) must be on the system path."
                    },
                    "cortex-debug.JLinkGDBServerPath.linux": {
                        "type": [
                            "string",
                            "null"
                        ],
                        "default": null,
                        "description": "Path to the JLink GDB Server. If not set then JLinkGDBServer (JLinkGDBServerCLExe) must be on the system path."
                    },
                    "cortex-debug.JLinkGDBServerPath.osx": {
                        "type": [
                            "string",
                            "null"
                        ],
                        "default": null,
                        "description": "Path to the JLink GDB Server. If not set then JLinkGDBServer (JLinkGDBServerCLExe) must be on the system path."
                    },
                    "cortex-debug.JLinkGDBServerPath.windows": {
                        "type": [
                            "string",
                            "null"
                        ],
                        "default": null,
                        "description": "Path to the JLink GDB Server. If not set then JLinkGDBServer (JLinkGDBServerCL.exe) must be on the system path."
                    },
                    "cortex-debug.openocdPath": {
                        "type": [
                            "string",
                            "null"
                        ],
                        "default": null,
                        "description": "Path to the OpenOCD GDB Server executable. If not set then openocd (openocd.exe on Windows) must be on the system path."
                    },
                    "cortex-debug.openocdPath.linux": {
                        "type": [
                            "string",
                            "null"
                        ],
                        "default": null,
                        "description": "Path to the OpenOCD GDB Server executable. If not set then openocd (openocd.exe on Windows) must be on the system path."
                    },
                    "cortex-debug.openocdPath.osx": {
                        "type": [
                            "string",
                            "null"
                        ],
                        "default": null,
                        "description": "Path to the OpenOCD GDB Server executable. If not set then openocd (openocd.exe on Windows) must be on the system path."
                    },
                    "cortex-debug.openocdPath.windows": {
                        "type": [
                            "string",
                            "null"
                        ],
                        "default": null,
                        "description": "Path to the OpenOCD GDB Server executable. If not set then openocd (openocd.exe on Windows) must be on the system path."
                    },
                    "cortex-debug.pyocdPath": {
                        "type": [
                            "string",
                            "null"
                        ],
                        "default": null,
                        "description": "Path to the PyOCD GDB Server executable. If not set then pyocd-gdbserver must be on the system path."
                    },
                    "cortex-debug.pyocdPath.linux": {
                        "type": [
                            "string",
                            "null"
                        ],
                        "default": null,
                        "description": "Path to the PyOCD GDB Server executable. If not set then pyocd-gdbserver must be on the system path."
                    },
                    "cortex-debug.pyocdPath.osx": {
                        "type": [
                            "string",
                            "null"
                        ],
                        "default": null,
                        "description": "Path to the PyOCD GDB Server executable. If not set then pyocd-gdbserver must be on the system path."
                    },
                    "cortex-debug.pyocdPath.windows": {
                        "type": [
                            "string",
                            "null"
                        ],
                        "default": null,
                        "description": "Path to the PyOCD GDB Server executable. If not set then pyocd-gdbserver must be on the system path."
                    },
                    "cortex-debug.PEGDBServerPath": {
                        "type": [
                            "string",
                            "null"
                        ],
                        "default": null,
                        "description": "Path to the PEMicro GDB Server. If not set then PEGDBServer (pegdbserver_console.exe on Windows) must be on the system path."
                    },
                    "cortex-debug.PEGDBServerPath.linux": {
                        "type": [
                            "string",
                            "null"
                        ],
                        "default": null,
                        "description": "Path to the PEMicro GDB Server. If not set then PEGDBServer (pegdbserver_console.exe on Windows) must be on the system path."
                    },
                    "cortex-debug.PEGDBServerPath.osx": {
                        "type": [
                            "string",
                            "null"
                        ],
                        "default": null,
                        "description": "Path to the PEMicro GDB Server. If not set then PEGDBServer (pegdbserver_console.exe on Windows) must be on the system path."
                    },
                    "cortex-debug.PEGDBServerPath.windows": {
                        "type": [
                            "string",
                            "null"
                        ],
                        "default": null,
                        "description": "Path to the PEMicro GDB Server. If not set then PEGDBServer (pegdbserver_console.exe on Windows) must be on the system path."
                    },
                    "cortex-debug.stutilPath": {
                        "type": [
                            "string",
                            "null"
                        ],
                        "default": null,
                        "description": "Path to the Texane's ST-Util GDB Server executable. If not set then st-util (st-util.exe on Windows) must be on the system path."
                    },
                    "cortex-debug.stutilPath.linux": {
                        "type": [
                            "string",
                            "null"
                        ],
                        "default": null,
                        "description": "Path to the Texane's ST-Util GDB Server executable. If not set then st-util (st-util.exe on Windows) must be on the system path."
                    },
                    "cortex-debug.stutilPath.osx": {
                        "type": [
                            "string",
                            "null"
                        ],
                        "default": null,
                        "description": "Path to the Texane's ST-Util GDB Server executable. If not set then st-util (st-util.exe on Windows) must be on the system path."
                    },
                    "cortex-debug.stutilPath.windows": {
                        "type": [
                            "string",
                            "null"
                        ],
                        "default": null,
                        "description": "Path to the Texane's ST-Util GDB Server executable. If not set then st-util (st-util.exe on Windows) must be on the system path."
                    },
                    "cortex-debug.stlinkPath": {
                        "type": [
                            "string",
                            "null"
                        ],
                        "default": null,
                        "description": "Path to the ST-LINK_gdbserver executable. If not set then ST-LINK_gdbserver (ST-LINK_gdbserver.exe on Windows) must be on the system path."
                    },
                    "cortex-debug.stlinkPath.linux": {
                        "type": [
                            "string",
                            "null"
                        ],
                        "default": null,
                        "description": "Path to the ST-LINK_gdbserver executable. If not set then ST-LINK_gdbserver (ST-LINK_gdbserver.exe on Windows) must be on the system path."
                    },
                    "cortex-debug.stlinkPath.osx": {
                        "type": [
                            "string",
                            "null"
                        ],
                        "default": null,
                        "description": "Path to the ST-LINK_gdbserver executable. If not set then ST-LINK_gdbserver (ST-LINK_gdbserver.exe on Windows) must be on the system path."
                    },
                    "cortex-debug.stlinkPath.windows": {
                        "type": [
                            "string",
                            "null"
                        ],
                        "default": null,
                        "description": "Path to the ST-LINK_gdbserver executable. If not set then ST-LINK_gdbserver (ST-LINK_gdbserver.exe on Windows) must be on the system path."
                    },
                    "cortex-debug.stm32cubeprogrammer": {
                        "type": [
                            "string",
                            "null"
                        ],
                        "default": null,
                        "description": "This path is normally resolved to the installed STM32CubeIDE or STM32CubeProgrammer but can be overridden here."
                    },
                    "cortex-debug.stm32cubeprogrammer.linux": {
                        "type": [
                            "string",
                            "null"
                        ],
                        "default": null,
                        "description": "This path is normally resolved to the installed STM32CubeIDE or STM32CubeProgrammer but can be overridden here."
                    },
                    "cortex-debug.stm32cubeprogrammer.osx": {
                        "type": [
                            "string",
                            "null"
                        ],
                        "default": null,
                        "description": "This path is normally resolved to the installed STM32CubeIDE or STM32CubeProgrammer but can be overridden here."
                    },
                    "cortex-debug.stm32cubeprogrammer.windows": {
                        "type": [
                            "string",
                            "null"
                        ],
                        "default": null,
                        "description": "This path is normally resolved to the installed STM32CubeIDE or STM32CubeProgrammer but can be overridden here."
                    }
                }
            },
            {
                "type": "object",
                "title": "Miscellaneous",
                "properties": {
                    "cortex-debug.enableTelemetry": {
                        "type": "boolean",
                        "default": true,
                        "description": "Enable Telemetry for the Cortex-Debug Extension. Reporting will also respect the global telemetry.enableTelemetry setting."
                    },
                    "cortex-debug.dbgServerLogfile": {
                        "type": [
                            "string",
                            "null"
                        ],
                        "default": null,
                        "description": "Logs the contents of the gdb-server terminal. Use ${PID} in the file name to make it unique per VSCode session"
                    }
                }
            }
        ],
        "commands": [
            {
                "command": "cortex-debug.resetDevice",
                "title": "Reset device",
                "icon": {
                    "dark": "images/reset-dark.svg",
                    "light": "images/reset-light.svg"
                }
            },
            {
                "command": "cortex-debug.varHexModeTurnOff",
                "title": "Disable Hex mode",
                "icon": {
                    "light": "images/hex-on-light.svg",
                    "dark": "images/hex-on-dark.svg"
                }
            },
            {
                "command": "cortex-debug.varHexModeTurnOn",
                "title": "Enable Hex mode",
                "icon": {
                    "light": "images/hex-off-light.svg",
                    "dark": "images/hex-off-dark.svg"
                }
            },
            {
                "command": "cortex-debug.liveWatch.removeExpr",
                "title": "Remove expression",
                "icon": "$(close)"
            },
            {
                "command": "cortex-debug.liveWatch.editExpr",
                "title": "Edit expression",
                "icon": "$(edit)"
            },
            {
                "command": "cortex-debug.liveWatch.moveUp",
                "title": "Move expression up",
                "icon": "$(arrow-up)"
            },
            {
                "command": "cortex-debug.liveWatch.moveDown",
                "title": "Move expression down",
                "icon": "$(arrow-down)"
            },
            {
                "command": "cortex-debug.liveWatch.addToLiveWatch",
                "title": "Add to Live Watch",
                "icon": "$(plus)"
            },
            {
                "category": "Cortex-Debug",
                "command": "cortex-debug.examineMemory",
                "title": "View Memory"
            },
            {
                "category": "Cortex-Debug",
                "command": "cortex-debug.examineMemoryLegacy",
                "title": "View Memory (Legacy)"
            },
            {
                "category": "Cortex-Debug",
                "command": "cortex-debug.toggleVariableHexFormat",
                "title": "Toggle hex display in Variables window"
            },
            {
                "category": "Cortex-Debug",
                "command": "cortex-debug.liveWatch.addExpr",
                "title": "Add expression to Live Watch window",
                "icon": "$(plus)"
            }
        ],
        "keybindings": [
            {
                "command": "cortex-debug.toggleVariableHexFormat",
                "key": "ctrl+shift+x",
                "when": "debugType == cortex-debug"
            }
        ],
        "languages": [
            {
                "id": "cortex-debug.memoryview",
                "aliases": [
                    "Cortex-Debug Memory View"
                ],
                "extensions": [
                    ".cdmem"
                ]
            }
        ],
        "grammars": [
            {
                "language": "cortex-debug.memoryview",
                "scopeName": "source.cortex-debug-memoryview",
                "path": "./syntaxes/cortex-debug-memoryview.json"
            }
        ],
        "breakpoints": [
            {
                "language": "c"
            },
            {
                "language": "cpp"
            },
            {
                "language": "rust"
            },
            {
                "language": "arm"
            },
            {
                "language": "asm"
            },
            {
                "language": "S"
            },
            {
                "language": "s"
            },
            {
                "language": "cortex-debug.disassembly"
            }
        ],
        "debuggers": [
            {
                "configurationAttributes": {
                    "attach": {
                        "properties": {
                            "servertype": {
                                "type": "string",
                                "description": "GDB Server type - supported types are jlink, openocd, pyocd, pe, stlink, stutil, qemu, bmp and external",
                                "enum": [
                                    "jlink",
                                    "openocd",
                                    "pyocd",
                                    "stutil",
                                    "stlink",
                                    "bmp",
                                    "pe",
                                    "qemu",
                                    "external"
                                ]
                            },
                            "cwd": {
                                "description": "Directory to run commands from",
                                "type": "string"
                            },
                            "debuggerArgs": {
                                "default": [],
                                "description": "Additional arguments to pass to GDB command line",
                                "type": "array",
                                "items": "string"
                            },
                            "preAttachCommands": {
                                "default": [],
                                "type": "array",
                                "items": "string",
                                "description": "Additional GDB Commands to be executed at the start of the main attach sequence (immediately after attaching to target)."
                            },
                            "postAttachCommands": {
                                "default": [],
                                "type": "array",
                                "items": "string",
                                "description": "Additional GDB Commands to be executed after the main attach sequence has finished."
                            },
                            "preRestartCommands": {
                                "default": [],
                                "type": "array",
                                "items": "string",
                                "description": "Additional GDB Commands to be executed at the beginning of the restart sequence (after interrupting execution)."
                            },
                            "postRestartCommands": {
                                "default": [],
                                "type": "array",
                                "items": "string",
                                "description": "Additional GDB Commands to be executed at the end of the restart sequence."
                            },
                            "preResetCommands": {
                                "default": [],
                                "type": "array",
                                "items": "string",
                                "description": "Additional GDB Commands to be executed at the beginning of the reset sequence (after interrupting execution). When not defined this will have the same value of preRestartCommands."
                            },
                            "postResetCommands": {
                                "default": [],
                                "type": "array",
                                "items": "string",
                                "description": "Additional GDB Commands to be executed at the end of the reset sequence. When not defined this will have the same value of postRestartCommands."
                            },
                            "overrideAttachCommands": {
                                "default": null,
                                "type": "array",
                                "items": "string",
                                "description": "You can use this to property to override the commands that are normally executed as part of attaching to a running target. In most cases it is preferable to use preAttachCommands and postAttachCommands to customize the GDB attach sequence."
                            },
                            "overrideRestartCommands": {
                                "default": null,
                                "type": "array",
                                "items": "string",
                                "description": "You can use this to property to override the commands that are normally executed as part of restarting the target. In most cases it is preferable to use preRestartCommands and postRestartCommands to customize the GDB restart sequence."
                            },
                            "overrideResetCommands": {
                                "default": null,
                                "type": "array",
                                "items": "string",
                                "description": "You can use this to property to override the commands that are normally executed as part of reset the target. When not defined this will have the same value of overrideRestartCommands. In most cases it is preferable to use preResetCommands and postResetCommands to customize the GDB reset sequence."
                            },
                            "postStartSessionCommands": {
                                "default": [],
                                "type": "array",
                                "items": "string",
                                "description": "Additional GDB Commands to be executed at the end of the start sequence, after a debug session has already started and runToEntryPoint is not specified."
                            },
                            "postRestartSessionCommands": {
                                "default": [],
                                "type": "array",
                                "items": "string",
                                "description": "Additional GDB Commands to be executed at the end of the re-start sequence, after a debug session has already started."
                            },
                            "overrideGDBServerStartedRegex": {
                                "description": "You can supply a regular expression (https://developer.mozilla.org/en-US/docs/Web/JavaScript/Guide/Regular_Expressions) in the configuration property to override the output from the GDB Server that is looked for to determine if the GDB Server has started. Under most circumstances this will not be necessary - but could be needed as a result of a change in the output of a GDB Server making it incompatible with cortex-debug. This property has no effect for bmp or external GDB Server types.",
                                "type": "string",
                                "default": null
                            },
                            "cpu": {
                                "default": "cortex-m3",
                                "type": "string",
                                "description": "CPU Type Selection - used for QEMU server type",
                                "enum": [
                                    "cortex-m3",
                                    "cortex-m4"
                                ]
                            },
                            "machine": {
                                "default": "lm3s811evb",
                                "type": "string",
                                "description": "Machine Type Selection - used for QEMU server type",
                                "enum": [
                                    "lm3s811evb",
                                    "lm3s6965evb",
                                    "mps2-an385"
                                ]
                            },
                            "device": {
                                "default": "",
                                "description": "Target Device Identifier",
                                "type": "string"
                            },
                            "rtos": {
                                "default": null,
                                "description": "RTOS being used. For JLink this can be Azure, ChibiOS, embOS, FreeRTOS, NuttX, Zephyr or the path to a custom JLink RTOS Plugin library. For OpenOCD this can be auto (recommended), FreeRTOS, ThreadX, chibios, Chromium-EC, eCos, embKernel, linux, mqx, nuttx, RIOT, uCOS-III, or Zephyr.",
                                "type": "string"
                            },
                            "armToolchainPath": {
                                "default": null,
                                "description": "This setting can be used to override the armToolchainPath user setting for a particular launch configuration. This should be the path where arm-none-eabi-gdb, arm-none-eabi-objdump and arm-none-eabi-nm are located.",
                                "type": "string"
                            },
                            "toolchainPrefix": {
                                "default": null,
                                "description": "This setting can be used to override the toolchainPrefix user setting for a particular launch configuration. Default = \"arm-none-eabi\"",
                                "type": "string"
                            },
                            "serverpath": {
                                "default": null,
                                "description": "This setting can be used to override the GDB Server path user/workspace setting for a particular launch configuration. It is the full pathname to the executable or name of executable if it is in your PATH",
                                "type": "string"
                            },
                            "gdbPath": {
                                "default": null,
                                "description": "This setting can be used to override the GDB path user/workspace setting for a particular launch configuration. This should be the full pathname to the executable (or name of the executable if it is in your PATH). Note that other toolchain executables with the configured prefix must still be available.",
                                "type": "string"
                            },
                            "objdumpPath": {
                                "default": null,
                                "description": "This setting can be used to override the objdump (used to find globals/statics) path user/workspace setting for a particular launch configuration. This should be the full pathname to the executable (or name of the executable if it is in your PATH). Note that other toolchain executables with the configured prefix must still be available. The program 'nm' is also expected alongside",
                                "type": "string"
                            },
                            "serverArgs": {
                                "default": [],
                                "description": "Additional arguments to pass to GDB Server command line",
                                "type": "array",
                                "items": "string"
                            },
                            "executable": {
                                "description": "Path of executable for symbols and program information. See also `loadFiles`, `symbolFiles`",
                                "type": "string"
                            },
                            "symbolFiles": {
                                "description": "List of ELF files to load symbols from instead of the executable file. Program information is ignored (see `loadFiles`). Can be an empty list to specify none. If this property does not exist, then the executable is used for symbols",
                                "type": "array",
                                "items": {
                                    "type": "object",
                                    "properties": {
                                        "file": {
                                            "type": "string",
                                            "description": "Pathname of an ELF file for symbols"
                                        },
                                        "offset": {
                                            "type": [
                                                "number",
                                                "string"
                                            ],
                                            "description": "Optional offset to apply to all sections of the ELF file. Use a string strarting with '0x' for a hexadecimal number"
                                        },
                                        "textaddress": {
                                            "type": [
                                                "number",
                                                "string"
                                            ],
                                            "description": "Optional: Load the TEXT section at the specified 'textaddress'. Use a string strarting with '0x' for a hexadecimal number"
                                        },
                                        "sections": {
                                            "type": "array",
                                            "items": {
                                                "type": "object",
                                                "properties": {
                                                    "name": {
                                                        "type": "string",
                                                        "description": "Section name"
                                                    },
                                                    "address": {
                                                        "type": [
                                                            "number",
                                                            "string"
                                                        ],
                                                        "description": "Base address for section. Use a string strarting with '0x' for a hexadecimal number"
                                                    }
                                                },
                                                "required": [
                                                    "name",
                                                    "address"
                                                ]
                                            }
                                        }
                                    },
                                    "required": [
                                        "file"
                                    ]
                                },
                                "default": null
                            },
                            "gdbTarget": {
                                "default": null,
                                "description": "For externally (servertype = \"external\") controlled GDB Servers you must specify the GDB target to connect to. This can either be a \"hostname:port\" combination or path to a serial port",
                                "type": "string"
                            },
                            "breakAfterReset": {
                                "default": false,
                                "type": "boolean",
                                "description": "Applies to Restart/Reset/Launch, halt debugger after a reset. Ignored if `runToEntryPoint` is used."
                            },
                            "runToEntryPoint": {
                                "description": "Applies to Launch/Restart/Reset, ignored for Attach. If enabled the debugger will run until the start of the given function.",
                                "type": "string",
                                "default": "main"
                            },
                            "numberOfProcessors": {
                                "description": "Number of processors/cores in the target device.",
                                "type": "number",
                                "multipleOf": 1,
                                "minimum": 1,
                                "maximum": 10,
                                "default": 1
                            },
                            "targetProcessor": {
                                "description": "The processor you want to debug. Zero based integer index. Must be less than 'numberOfProcessors'",
                                "type": "number",
                                "multipleOf": 1,
                                "minimum": 0,
                                "maximum": 9,
                                "default": 0
                            },
                            "liveWatch": {
                                "description": "An object with parameters for Live Watch",
                                "properties": {
                                    "enabled": {
                                        "default": false,
                                        "description": "Enable/Disable Live Watch. Only applies to OpenOCD",
                                        "type": "boolean"
                                    },
                                    "samplesPerSecond": {
                                        "default": 2,
                                        "description": "Maximum number of samples per second. Different from GUI refresh-rate, which is a user/workspace setting",
                                        "type": "number",
                                        "multipleOf": 1,
                                        "minimum": 0,
                                        "maximum": 20
                                    }
                                },
                                "default": {
                                    "enabled": true,
                                    "samplesPerSecond": 4
                                }
                            },
                            "chainedConfigurations": {
                                "description": "An object describing how additional configurations should be launched",
                                "properties": {
                                    "enabled": {
                                        "default": true,
                                        "description": "Enable/Disable entire set of chained configurations",
                                        "type": "boolean"
                                    },
                                    "detached": {
                                        "default": false,
                                        "description": "Related or independent server sessions. Set to true for servers like 'JLink'. Inherited by children",
                                        "type": "boolean"
                                    },
                                    "lifecycleManagedByParent": {
                                        "default": true,
                                        "description": "Are Restart/Reset/Stop/Disconnect shared? All life-cycle management done as a group by parent/root. Inherited by children",
                                        "type": "boolean"
                                    },
                                    "waitOnEvent": {
                                        "enum": [
                                            "postStart",
                                            "postInit"
                                        ],
                                        "default": "postInit",
                                        "description": "Event to wait for. 'postStart' means wait for gdb-server connecting, 'postInit' is after init commands are completed by gdb. Inherited by children",
                                        "type": "string"
                                    },
                                    "delayMs": {
                                        "type": "number",
                                        "description": "Default delay in milliseconds for a certain amount of milliseconds to begin launch. Inherited by children",
                                        "multipleOf": 1,
                                        "minimum": 0,
                                        "default": 5
                                    },
                                    "overrides": {
                                        "default": {},
                                        "description": "Values to override/set in this child configuration. A set of name/value pairs. Set value to 'null' (no quotes) to delete. Sorry, no IntelliSense",
                                        "type": "object"
                                    },
                                    "inherits": {
                                        "default": [],
                                        "description": "List of properties to inherit from parent. This is processed before any overrides. Sorry, no IntelliSense",
                                        "type": "array",
                                        "items": {
                                            "type": "string"
                                        }
                                    },
                                    "launches": {
                                        "type": "array",
                                        "items": {
                                            "properties": {
                                                "name": {
                                                    "default": "",
                                                    "description": "Name of launch configuration. Sorry, no IntelliSense",
                                                    "type": "string"
                                                },
                                                "folder": {
                                                    "default": "",
                                                    "description": "Folder to use for this configuration. Where .vscode/launch.json exists. Default is same folder as parent. Use either the full path name or the base-name of the folder",
                                                    "type": "string"
                                                },
                                                "enabled": {
                                                    "default": true,
                                                    "description": "Enable/Disable this configuration",
                                                    "type": "boolean"
                                                },
                                                "detached": {
                                                    "default": false,
                                                    "description": "Related or independent server sessions. Set to true for servers like 'JLink'",
                                                    "type": "boolean"
                                                },
                                                "waitOnEvent": {
                                                    "enum": [
                                                        "postStart",
                                                        "postInit"
                                                    ],
                                                    "default": "postInit",
                                                    "description": "Wait for an event. 'postStart' means wait for gdb-server connecting, 'postInit' is after init commands are completed by gdb",
                                                    "type": "string"
                                                },
                                                "delayMs": {
                                                    "type": "number",
                                                    "description": "Delay in milliseconds for a certain amount of milliseconds to begin launch",
                                                    "multipleOf": 1,
                                                    "minimum": 0,
                                                    "default": 5
                                                },
                                                "lifecycleManagedByParent": {
                                                    "default": true,
                                                    "description": "Are Restart/Reset/Stop/Disconnect shared? All life-cycle management done as a group by parent/root",
                                                    "type": "boolean"
                                                },
                                                "overrides": {
                                                    "default": {},
                                                    "description": "Values to override/set in this child configuration. A set of name/value pairs. Set value to 'null' (no quotes) to delete. Sorry, no IntelliSense",
                                                    "type": "object"
                                                },
                                                "inherits": {
                                                    "default": [],
                                                    "description": "List of properties to inherit from parent. This is processed before any overrides. Sorry, no IntelliSense",
                                                    "type": "array",
                                                    "items": {
                                                        "type": "string"
                                                    }
                                                }
                                            }
                                        }
                                    }
                                },
                                "default": {
                                    "enabled": true,
                                    "waitOnEvent": "postInit",
                                    "lifeCycleShared": true,
                                    "launches": [
                                        {
                                            "name": "use EXACT name of chained configuration to launch",
                                            "folder": "use full path or folder basename or leave empty"
                                        }
                                    ]
                                }
                            },
                            "graphConfig": {
                                "description": "Description of how graphing can be done. See our Wiki for details",
                                "items": {
                                    "oneOf": [
                                        {
                                            "properties": {
                                                "annotate": {
                                                    "default": true,
                                                    "description": "Create annotations on the graph for when the target processor starts and stops execution. (green line for starting execution, red line for stopping execution).",
                                                    "type": "boolean"
                                                },
                                                "label": {
                                                    "description": "Label for Graph",
                                                    "type": "string"
                                                },
                                                "maximum": {
                                                    "default": 65535,
                                                    "description": "Maximum value for the X-Axis",
                                                    "type": "number"
                                                },
                                                "minimum": {
                                                    "default": 0,
                                                    "description": "Minimum value for the Y-Axis",
                                                    "type": "number"
                                                },
                                                "plots": {
                                                    "description": "Plot configurations. Data sources must be configured for \"graph\" (or \"advanced\" with a decoder that sends graph data) in the \"swoConfig\" section",
                                                    "items": {
                                                        "properties": {
                                                            "color": {
                                                                "pattern": "^#[0-9a-fA-F]{3}([0-9a-fA-F]{3})?$",
                                                                "type": "string"
                                                            },
                                                            "graphId": {
                                                                "description": "Graph Data Source Id for the plot.",
                                                                "type": "string"
                                                            },
                                                            "label": {
                                                                "description": "A label for this data set",
                                                                "type": "string"
                                                            }
                                                        },
                                                        "required": [
                                                            "graphId"
                                                        ],
                                                        "type": "object"
                                                    },
                                                    "type": "array"
                                                },
                                                "timespan": {
                                                    "default": 30,
                                                    "description": "Length of time (seconds) to be plotted on screen.",
                                                    "type": "number"
                                                },
                                                "type": {
                                                    "enum": [
                                                        "realtime"
                                                    ],
                                                    "type": "string"
                                                }
                                            },
                                            "required": [
                                                "label",
                                                "plots",
                                                "minimum",
                                                "maximum"
                                            ],
                                            "type": "object"
                                        },
                                        {
                                            "properties": {
                                                "label": {
                                                    "description": "Label for graph",
                                                    "type": "string"
                                                },
                                                "timespan": {
                                                    "default": 10,
                                                    "description": "The amount of time (seconds) that the XY Plot will show the trace for.",
                                                    "type": "number"
                                                },
                                                "type": {
                                                    "enum": [
                                                        "x-y-plot"
                                                    ],
                                                    "type": "string"
                                                },
                                                "xGraphId": {
                                                    "description": "Graph Data Source Id for the X axis",
                                                    "type": "string"
                                                },
                                                "xMaximum": {
                                                    "default": 65535,
                                                    "description": "Maximum value on the X-Axis",
                                                    "type": "number"
                                                },
                                                "xMinimum": {
                                                    "default": 0,
                                                    "description": "Minimum value on the X-Axis",
                                                    "type": "number"
                                                },
                                                "yGraphId": {
                                                    "description": "Graph Data Source Id Port for the Y axis",
                                                    "type": "string"
                                                },
                                                "yMaximum": {
                                                    "default": 65535,
                                                    "description": "Maximum value on the Y-Axis",
                                                    "type": "number"
                                                },
                                                "yMinimum": {
                                                    "default": 0,
                                                    "description": "Minimum value on the Y-Axis",
                                                    "type": "number"
                                                }
                                            },
                                            "required": [
                                                "xGraphId",
                                                "yGraphId",
                                                "label"
                                            ],
                                            "type": "object"
                                        }
                                    ]
                                },
                                "type": "array"
                            },
                            "showDevDebugOutput": {
                                "enum": [
                                    "none",
                                    "parsed",
                                    "raw",
                                    "both",
                                    "vscode"
                                ],
                                "default": "none",
                                "description": "Used to debug this extension. Prints all GDB responses to the console. 'raw' prints gdb responses, 'parsed' prints results after parsing, 'both' prints both. 'vscode' shows raw and VSCode interactions",
                                "type": "string"
                            },
                            "showDevDebugTimestamps": {
                                "default": false,
                                "description": "Show timestamps when 'showDevDebugOutput' is enabled",
                                "type": "boolean"
                            },
                            "svdFile": {
                                "default": null,
                                "description": "This is for 'XPERIPHERALS' window provided by 'mcu-debug.peripheral-viewer'. It can be a simple file name or more based on a CMSIS pack or deviceName. See 'mcu-debug.peripheral-viewer' for format",
                                "type": "string"
                            },
                            "svdPath": {
                                "default": null,
                                "description": "This is for 'XPERIPHERALS' window provided by 'mcu-debug.peripheral-viewer' and 'Embedded Tools' Extension from Microsoft. It can be a simple file name. For 'mcu-debug.peripheral-viewer' or more based on a CMSIS pack or deviceName. See 'mcu-debug.peripheral-viewer' for format",
                                "type": "string"
                            },
                            "rttConfig": {
                                "type": "object",
                                "description": "SEGGER's Real Time Trace (RTT) and supported by JLink, OpenOCD and perhaps others in the future",
                                "default": {
                                    "enabled": true,
                                    "address": "auto",
                                    "decoders": [
                                        {
                                            "label": "",
                                            "port": 0,
                                            "type": "console"
                                        }
                                    ]
                                },
                                "properties": {
                                    "enabled": {
                                        "type": "boolean",
                                        "description": "Enable/Disable RTT",
                                        "default": false
                                    },
                                    "address": {
                                        "type": "string",
                                        "description": "Address to start searching for the RTT control block. Use \"auto\" for Cortex-Debug to use the address from elf file",
                                        "default": "auto"
                                    },
                                    "searchSize": {
                                        "type": "number",
                                        "description": "Number of bytes to search for the RTT control block. If 'address' is 'auto', use ONLY if you have a custom RTT implementation",
                                        "multipleOf": 1,
                                        "minimum": 16,
                                        "default": 16
                                    },
                                    "searchId": {
                                        "type": "string",
                                        "description": "A string to search for to find the RTT control block. If 'address' is 'auto', use ONLY if you have a custom RTT implementation",
                                        "default": "SEGGER RTT"
                                    },
                                    "polling_interval": {
                                        "type": "number",
                                        "description": "number of milliseconds (> 0) to wait for check for data on out channels. Only for OpenOCD",
                                        "default": 0,
                                        "minimum": 1
                                    },
                                    "rtt_start_retry": {
                                        "type": "number",
                                        "description": "Keep trying to start RTT for OpenOCD until it succeeds with given internal in milliseconds. <= 0 means do not retry. Only for OpenOCD",
                                        "default": 1000,
                                        "minimum": 0
                                    },
                                    "clearSearch": {
                                        "type": "boolean",
                                        "description": "When true, clears the search-string. Only applicable when address is \"auto\"",
                                        "default": true
                                    },
                                    "decoders": {
                                        "description": "SWO Decoder Configuration",
                                        "items": {
                                            "anyOf": [
                                                {
                                                    "properties": {
                                                        "label": {
                                                            "description": "A label for RTT Console",
                                                            "type": "string"
                                                        },
                                                        "port": {
                                                            "description": "RTT Channel Number (0 to 15)",
                                                            "default": 0,
                                                            "maximum": 15,
                                                            "minimum": 0,
                                                            "multipleOf": 1,
                                                            "type": "number"
                                                        },
                                                        "type": {
                                                            "enum": [
                                                                "console",
                                                                "binary"
                                                            ],
                                                            "default": "console",
                                                            "description": "'console' with text input/output, 'binary' is for converting byte stream to other data types",
                                                            "type": "string"
                                                        },
                                                        "prompt": {
                                                            "description": "Prompt to use for RTT Console",
                                                            "type": "string",
                                                            "default": ""
                                                        },
                                                        "noprompt": {
                                                            "description": "Don't use a prompt for RTT Console",
                                                            "type": "boolean",
                                                            "default": false
                                                        },
                                                        "noclear": {
                                                            "description": "append to screen/logfile when another connection is made",
                                                            "type": "boolean",
                                                            "default": false
                                                        },
                                                        "logfile": {
                                                            "description": "log all raw data (input and output) to specified file",
                                                            "type": "string",
                                                            "default": ""
                                                        },
                                                        "timestamp": {
                                                            "description": "Add timestamps while printing for 'console' type. 'binary' type always prints timestamps",
                                                            "type": "boolean",
                                                            "default": false
                                                        },
                                                        "encoding": {
                                                            "type": "string",
                                                            "description": "How binary data bytes are converted into a number. All little-endian",
                                                            "default": "unsigned",
                                                            "enum": [
                                                                "unsigned",
                                                                "signed",
                                                                "Q16.16",
                                                                "float"
                                                            ]
                                                        },
                                                        "iencoding": {
                                                            "type": "string",
                                                            "description": "How keyboard input is encoded. Cooked mode only",
                                                            "default": "utf8",
                                                            "enum": [
                                                                "ascii",
                                                                "utf8",
                                                                "ucs2",
                                                                "utf16le"
                                                            ]
                                                        },
                                                        "scale": {
                                                            "default": 1,
                                                            "description": "Binary only: This setting will scale the raw value from the ITM port by the specified value. Can be used, for example, to scale a raw n-bit ADC reading to a voltage value. (e.g to scale a 12-bit ADC reading to a 3.3v scale you would need a scale value of 3.3/4096 = 0.0008056640625",
                                                            "type": "number"
                                                        },
                                                        "inputmode": {
                                                            "type": "string",
                                                            "description": "Experimental: 'disabled' means no stdin. 'raw' and 'rawecho' sends chars as they are typed.\n'rawecho' will echo chars and process RETURN keys. Even CTRL-C CTRL-D are passed on",
                                                            "default": "cooked",
                                                            "enum": [
                                                                "cooked",
                                                                "raw",
                                                                "rawecho",
                                                                "disabled"
                                                            ]
                                                        }
                                                    },
                                                    "required": [
                                                        "port"
                                                    ],
                                                    "type": "object"
                                                },
                                                {
                                                    "properties": {
                                                        "encoding": {
                                                            "default": "unsigned",
                                                            "description": "This property is only used for binary and graph output formats.",
                                                            "enum": [
                                                                "unsigned",
                                                                "signed",
                                                                "Q16.16",
                                                                "float"
                                                            ],
                                                            "type": "string"
                                                        },
                                                        "graphId": {
                                                            "description": "The identifier to use for this data in graph configurations.",
                                                            "type": "string"
                                                        },
                                                        "port": {
                                                            "description": "RTT Channel Number",
                                                            "maximum": 15,
                                                            "minimum": 0,
                                                            "type": "number"
                                                        },
                                                        "scale": {
                                                            "default": 1,
                                                            "description": "This setting will scale the raw value from the ITM port by the specified value. Can be used, for example, to scale a raw n-bit ADC reading to a voltage value. (e.g to scale a 12-bit ADC reading to a 3.3v scale you would need a scale value of 3.3/4096 = 0.0008056640625",
                                                            "type": "number"
                                                        },
                                                        "type": {
                                                            "enum": [
                                                                "graph"
                                                            ],
                                                            "type": "string"
                                                        }
                                                    },
                                                    "required": [
                                                        "port",
                                                        "graphId"
                                                    ],
                                                    "type": "object"
                                                },
                                                {
                                                    "properties": {
                                                        "config": {
                                                            "additionalProperties": true,
                                                            "type": "object"
                                                        },
                                                        "decoder": {
                                                            "description": "Path to a javascript module to implement the decoding functionality.",
                                                            "type": "string"
                                                        },
                                                        "ports": {
                                                            "description": "RTT Channel Numbers",
                                                            "type": "array",
                                                            "items": {
                                                                "type": "number",
                                                                "maximum": 15,
                                                                "minimum": 0
                                                            }
                                                        },
                                                        "type": {
                                                            "enum": [
                                                                "advanced"
                                                            ],
                                                            "type": "string"
                                                        }
                                                    },
                                                    "required": [
                                                        "ports",
                                                        "decoder"
                                                    ],
                                                    "type": "object"
                                                }
                                            ]
                                        },
                                        "type": "array"
                                    }
                                }
                            },
                            "swoConfig": {
                                "description": "Description of SWO can be configured. Also see our Wiki for details",
                                "properties": {
                                    "cpuFrequency": {
                                        "default": 0,
                                        "description": "Target CPU frequency in Hz; 0 will attempt to automatically calculate.",
                                        "type": "number"
                                    },
                                    "enabled": {
                                        "default": false,
                                        "description": "Enable SWO decoding.",
                                        "type": "boolean"
                                    },
                                    "source": {
                                        "type": "string",
                                        "enum": [
                                            "probe",
                                            "socket",
                                            "serial",
                                            "file"
                                        ],
                                        "default": "probe",
                                        "description": "Source for SWO data. Can either be \"probe\" to get directly from debug probe, or a serial port device to use a serial port external to the debug probe."
                                    },
                                    "swoPath": {
                                        "type": "string",
                                        "default": "",
                                        "description": "Path name when source is \"file\" or \"serial\". Typically a /path-name or a serial-port-name"
                                    },
                                    "swoPort": {
                                        "type": "string",
                                        "default": "",
                                        "description": "When server is \"external\" && source is \"socket\", port to connect to. Format [host:]port"
                                    },
                                    "decoders": {
                                        "description": "SWO Decoder Configuration",
                                        "items": {
                                            "anyOf": [
                                                {
                                                    "properties": {
                                                        "label": {
                                                            "description": "A label for the output window.",
                                                            "type": "string"
                                                        },
                                                        "port": {
                                                            "description": "ITM Port Number",
                                                            "maximum": 31,
                                                            "minimum": 0,
                                                            "type": "number"
                                                        },
                                                        "showOnStartup": {
                                                            "description": "If true, switches to this output when starting a debug session.",
                                                            "type": "boolean"
                                                        },
                                                        "timestamp": {
                                                            "description": "Add timestamps while printing",
                                                            "type": "boolean",
                                                            "default": false
                                                        },
                                                        "type": {
                                                            "enum": [
                                                                "console"
                                                            ],
                                                            "type": "string"
                                                        },
                                                        "encoding": {
                                                            "type": "string",
                                                            "default": "utf8",
                                                            "enum": [
                                                                "ascii",
                                                                "utf8",
                                                                "ucs2",
                                                                "utf16le"
                                                            ]
                                                        },
                                                        "logfile": {
                                                            "description": "log all raw data to specified file",
                                                            "type": "string",
                                                            "default": ""
                                                        }
                                                    },
                                                    "required": [
                                                        "port"
                                                    ],
                                                    "type": "object"
                                                },
                                                {
                                                    "properties": {
                                                        "encoding": {
                                                            "default": "unsigned",
                                                            "description": "This property is only used for binary and graph output formats.",
                                                            "enum": [
                                                                "unsigned",
                                                                "signed",
                                                                "Q16.16",
                                                                "float"
                                                            ],
                                                            "type": "string"
                                                        },
                                                        "label": {
                                                            "description": "A label for the output window.",
                                                            "type": "string"
                                                        },
                                                        "port": {
                                                            "description": "ITM Port Number",
                                                            "maximum": 31,
                                                            "minimum": 0,
                                                            "type": "number"
                                                        },
                                                        "scale": {
                                                            "default": 1,
                                                            "description": "This setting will scale the raw value from the ITM port by the specified value. Can be used, for example, to scale a raw n-bit ADC reading to a voltage value. (e.g to scale a 12-bit ADC reading to a 3.3v scale you would need a scale value of 3.3/4096 = 0.0008056640625",
                                                            "type": "number"
                                                        },
                                                        "type": {
                                                            "enum": [
                                                                "binary"
                                                            ],
                                                            "type": "string"
                                                        },
                                                        "logfile": {
                                                            "description": "log all raw data to specified file",
                                                            "type": "string",
                                                            "default": ""
                                                        }
                                                    },
                                                    "required": [
                                                        "port"
                                                    ],
                                                    "type": "object"
                                                },
                                                {
                                                    "properties": {
                                                        "encoding": {
                                                            "default": "unsigned",
                                                            "description": "This property is only used for binary and graph output formats.",
                                                            "enum": [
                                                                "unsigned",
                                                                "signed",
                                                                "Q16.16",
                                                                "float"
                                                            ],
                                                            "type": "string"
                                                        },
                                                        "graphId": {
                                                            "description": "The identifier to use for this data in graph configurations.",
                                                            "type": "string"
                                                        },
                                                        "port": {
                                                            "description": "ITM Port Number",
                                                            "maximum": 31,
                                                            "minimum": 0,
                                                            "type": "number"
                                                        },
                                                        "scale": {
                                                            "default": 1,
                                                            "description": "This setting will scale the raw value from the ITM port by the specified value. Can be used, for example, to scale a raw n-bit ADC reading to a voltage value. (e.g to scale a 12-bit ADC reading to a 3.3v scale you would need a scale value of 3.3/4096 = 0.0008056640625",
                                                            "type": "number"
                                                        },
                                                        "type": {
                                                            "enum": [
                                                                "graph"
                                                            ],
                                                            "type": "string"
                                                        },
                                                        "logfile": {
                                                            "description": "log all raw data to specified file",
                                                            "type": "string",
                                                            "default": ""
                                                        }
                                                    },
                                                    "required": [
                                                        "port",
                                                        "graphId"
                                                    ],
                                                    "type": "object"
                                                },
                                                {
                                                    "properties": {
                                                        "config": {
                                                            "additionalProperties": true,
                                                            "type": "object"
                                                        },
                                                        "decoder": {
                                                            "description": "Path to a javascript module to implement the decoding functionality.",
                                                            "type": "string"
                                                        },
                                                        "ports": {
                                                            "description": "ITM Port Numbers",
                                                            "type": "array",
                                                            "items": {
                                                                "maximum": 31,
                                                                "minimum": 0,
                                                                "type": "number"
                                                            }
                                                        },
                                                        "type": {
                                                            "enum": [
                                                                "advanced"
                                                            ],
                                                            "type": "string"
                                                        }
                                                    },
                                                    "required": [
                                                        "ports",
                                                        "decoder"
                                                    ],
                                                    "type": "object"
                                                }
                                            ]
                                        },
                                        "type": "array"
                                    },
                                    "swoFrequency": {
                                        "default": 0,
                                        "description": "SWO frequency in Hz; 0 will attempt to automatically calculate.",
                                        "type": "number"
                                    }
                                },
                                "required": [],
                                "type": "object"
                            },
                            "ipAddress": {
                                "default": null,
                                "description": "IP Address for networked J-Link Adapter",
                                "pattern": "^(25[0-5]|2[0-4][0-9]|1[0-9][0-9]|[1-9]?[0-9])\\.(25[0-5]|2[0-4][0-9]|1[0-9][0-9]|[1-9]?[0-9])\\.(25[0-5]|2[0-4][0-9]|1[0-9][0-9]|[1-9]?[0-9])\\.(25[0-5]|2[0-4][0-9]|1[0-9][0-9]|[1-9]?[0-9])$",
                                "type": "string"
                            },
                            "serialNumber": {
                                "default": null,
                                "description": "J-Link or ST-LINK Serial Number - only needed if multiple J-Links/ST-LINKs are connected to the computer",
                                "type": "string"
                            },
                            "interface": {
                                "default": "swd",
                                "description": "Debug Interface type to use for connections (defaults to SWD) - Used for J-Link, ST-LINK and BMP probes.",
                                "type": "string",
                                "enum": [
                                    "swd",
                                    "jtag",
                                    "cjtag"
                                ]
                            },
                            "jlinkscript": {
                                "default": null,
                                "description": "J-Link script file - optional input file for customizing J-Link actions.",
                                "type": "string"
                            },
                            "openOCDLaunchCommands": {
                                "default": [],
                                "description": "OpenOCD command(s) after configuration files are loaded (-c options)",
                                "items": {
                                    "type": "string"
                                },
                                "type": "array"
                            },
                            "openOCDPreConfigLaunchCommands": {
                                "default": [],
                                "description": "OpenOCD command(s) before configuration files are loaded (-c options)",
                                "items": {
                                    "type": "string"
                                },
                                "type": "array"
                            },
                            "configFiles": {
                                "description": "OpenOCD/PE GDB Server configuration file(s) to use when debugging (OpenOCD -f option)",
                                "items": {
                                    "type": "string"
                                },
                                "type": "array"
                            },
                            "searchDir": {
                                "default": [],
                                "description": "OpenOCD directories to search for config files and scripts (-s option). If no search directories are specified, it defaults to the configured cwd.",
                                "items": {
                                    "type": "string"
                                },
                                "type": "array"
                            },
                            "v1": {
                                "default": false,
                                "description": "For st-util only. Set this to true if your debug probe is a ST-Link V1 (for example, the ST-Link on the STM32 VL Discovery is a V1 device). When set to false a ST-Link V2 device is used.",
                                "type": "boolean"
                            },
                            "stlinkPath": {
                                "default": null,
                                "description": "Path to the ST-LINK_gdbserver executable. If not set then ST-LINK_gdbserver (ST-LINK_gdbserver.exe on Windows) must be on the system path.",
                                "type": "string"
                            },
                            "stm32cubeprogrammer": {
                                "default": null,
                                "description": "This path is normally resolved to the installed STM32CubeIDE or STM32CubeProgrammer but can be overridden here.",
                                "type": "string"
                            },
                            "targetId": {
                                "description": "On BMP this is the ID number that should be passed to the attach command (defaults to 1); for PyOCD this is the target identifier (only needed for custom hardware)",
                                "type": "string | number",
                                "anyOf": [
                                    {
                                        "type": "string"
                                    },
                                    {
                                        "type": "number",
                                        "minimum": 1
                                    }
                                ]
                            },
                            "boardId": {
                                "description": "PyOCD Board Identifier. Needed if multiple compatible boards are connected.",
                                "type": "string"
                            },
                            "cmsisPack": {
                                "description": "Path to a CMSIS-Pack file. Use to add extra device support.",
                                "type": "string"
                            },
                            "BMPGDBSerialPort": {
                                "type": "string",
                                "description": "The serial port for the Black Magic Probe GDB Server. On Windows this will be \"COM<num>\", on Linux this will be something similar to /dev/ttyACM0, on OS X something like /dev/cu.usbmodemE2C0C4C6 (do not use tty versions on OS X)"
                            },
                            "powerOverBMP": {
                                "type": "string",
                                "description": "Power up the board over Black Magic Probe. \"powerOverBMP\" : \"enable\" or \"powerOverBMP\" : \"disable\". If not set it will use the last power state."
                            }
                        },
                        "required": [
                            "executable"
                        ]
                    },
                    "launch": {
                        "properties": {
                            "servertype": {
                                "type": "string",
                                "description": "GDB Server type - supported types are jlink, openocd, pyocd, pe, stlink, stutil, qemu, bmp and external",
                                "enum": [
                                    "jlink",
                                    "openocd",
                                    "pyocd",
                                    "stutil",
                                    "stlink",
                                    "bmp",
                                    "pe",
                                    "qemu",
                                    "external"
                                ]
                            },
                            "cwd": {
                                "description": "Directory to run commands from",
                                "type": "string"
                            },
                            "debuggerArgs": {
                                "default": [],
                                "description": "Additional arguments to pass to GDB command line",
                                "type": "array"
                            },
                            "preLaunchCommands": {
                                "default": [],
                                "type": "array",
                                "items": "string",
                                "description": "Additional GDB Commands to be executed at the start of the main launch sequence (immediately after attaching to target)."
                            },
                            "postLaunchCommands": {
                                "default": [],
                                "type": "array",
                                "items": "string",
                                "description": "Additional GDB Commands to be executed after the main launch sequence has finished."
                            },
                            "preRestartCommands": {
                                "default": [],
                                "type": "array",
                                "items": "string",
                                "description": "Additional GDB Commands to be executed at the beginning of the restart sequence (after interrupting execution)."
                            },
                            "postRestartCommands": {
                                "default": [],
                                "type": "array",
                                "items": "string",
                                "description": "Additional GDB Commands to be executed at the end of the restart sequence."
                            },
                            "preResetCommands": {
                                "default": [],
                                "type": "array",
                                "items": "string",
                                "description": "Additional GDB Commands to be executed at the beginning of the reset sequence (after interrupting execution). When not defined this will have the same value of preRestartCommands."
                            },
                            "postResetCommands": {
                                "default": [],
                                "type": "array",
                                "items": "string",
                                "description": "Additional GDB Commands to be executed at the end of the reset sequence. When not defined this will have the same value of postRestartCommands."
                            },
                            "overrideLaunchCommands": {
                                "default": null,
                                "type": "array",
                                "items": "string",
                                "description": "You can use this to property to override the commands that are normally executed as part of flashing and launching the target. In most cases it is preferable to use preLaunchCommands and postLaunchCommands to customize the GDB launch sequence."
                            },
                            "overrideRestartCommands": {
                                "default": null,
                                "type": "array",
                                "items": "string",
                                "description": "You can use this to property to override the commands that are normally executed as part of restarting the target. In most cases it is preferable to use preRestartCommands and postRestartCommands to customize the GDB restart sequence."
                            },
                            "overrideResetCommands": {
                                "default": null,
                                "type": "array",
                                "items": "string",
                                "description": "You can use this to property to override the commands that are normally executed as part of reset the target. When not defined this will have the same value of overrideRestartCommands. In most cases it is preferable to use preResetCommands and postResetCommands to customize the GDB reset sequence."
                            },
                            "postStartSessionCommands": {
                                "default": [],
                                "type": "array",
                                "items": "string",
                                "description": "Additional GDB Commands to be executed at the end of the start sequence, after a debug session has already started and runToEntryPoint is not specified."
                            },
                            "postRestartSessionCommands": {
                                "default": [],
                                "type": "array",
                                "items": "string",
                                "description": "Additional GDB Commands to be executed at the end of the re-start sequence, after a debug session has already started."
                            },
                            "overrideGDBServerStartedRegex": {
                                "description": "You can supply a regular expression (https://developer.mozilla.org/en-US/docs/Web/JavaScript/Guide/Regular_Expressions) in the configuration property to override the output from the GDB Server that is looked for to determine if the GDB Server has started. Under most circumstances this will not be necessary - but could be needed as a result of a change in the output of a GDB Server making it incompatible with cortex-debug. This property has no effect for bmp or external GDB Server types.",
                                "type": "string",
                                "default": null
                            },
                            "cpu": {
                                "default": "cortex-m3",
                                "type": "string",
                                "description": "CPU Type Selection - used for QEMU server type",
                                "enum": [
                                    "cortex-m3",
                                    "cortex-m4"
                                ]
                            },
                            "machine": {
                                "default": "lm3s811evb",
                                "type": "string",
                                "description": "Machine Type Selection - used for QEMU server type",
                                "enum": [
                                    "lm3s811evb",
                                    "lm3s6965evb"
                                ]
                            },
                            "device": {
                                "default": "",
                                "description": "Target Device Identifier",
                                "type": "string"
                            },
                            "rtos": {
                                "default": null,
                                "description": "RTOS being used. For JLink this can be Azure, ChibiOS, embOS, FreeRTOS, NuttX, Zephyr or the path to a custom JLink RTOS Plugin library. For OpenOCD this can be auto (recommended), FreeRTOS, ThreadX, chibios, Chromium-EC, eCos, embKernel, linux, mqx, nuttx, RIOT, uCOS-III, or Zephyr.",
                                "type": "string"
                            },
                            "armToolchainPath": {
                                "default": null,
                                "description": "This setting can be used to override the armToolchainPath user setting for a particular launch configuration. This should be the path where arm-none-eabi-gdb, arm-none-eabi-objdump and arm-none-eabi-nm are located.",
                                "type": "string"
                            },
                            "toolchainPrefix": {
                                "default": null,
                                "description": "This setting can be used to override the toolchainPrefix user setting for a particular launch configuration. Default = \"arm-none-eabi\"",
                                "type": "string"
                            },
                            "serverpath": {
                                "default": null,
                                "description": "This setting can be used to override the GDB Server path user/workspace setting for a particular launch configuration. It is the full pathname to the executable or name of executable if it is in your PATH",
                                "type": "string"
                            },
                            "gdbPath": {
                                "default": null,
                                "description": "This setting can be used to override the GDB path user/workspace setting for a particular launch configuration. This should be the full pathname to the executable (or name of the executable if it is in your PATH). Note that other toolchain executables with the configured prefix must still be available.",
                                "type": "string"
                            },
                            "objdumpPath": {
                                "default": null,
                                "description": "This setting can be used to override the objdump (used to find globals/statics) path user/workspace setting for a particular launch configuration. This should be the full pathname to the executable (or name of the executable if it is in your PATH). Note that other toolchain executables with the configured prefix must still be available. The program 'nm' is also expected alongside",
                                "type": "string"
                            },
                            "serverArgs": {
                                "default": [],
                                "description": "Additional arguments to pass to GDB Server command line",
                                "type": "array",
                                "items": "string"
                            },
                            "executable": {
                                "description": "Path of executable for symbols and program information. See also `loadFiles`, `symbolFiles`",
                                "type": "string"
                            },
                            "loadFiles": {
                                "description": "List of files (hex/bin/elf files) to load/program instead of the executable file. Symbols are not loaded (see `symbolFiles`). Can be an empty list to specify none. If this property does not exist, then the executable is used to program the device",
                                "type": "array",
                                "items": "string",
                                "default": null
                            },
                            "symbolFiles": {
                                "description": "List of ELF files to load symbols from instead of the executable file. Program information is ignored (see `loadFiles`). Can be an empty list to specify none. If this property does not exist, then the executable is used for symbols",
                                "type": "array",
                                "items": {
                                    "type": "object",
                                    "properties": {
                                        "file": {
                                            "type": "string",
                                            "description": "Pathname of an ELF file for symbols"
                                        },
                                        "offset": {
                                            "type": [
                                                "number",
                                                "string"
                                            ],
                                            "description": "Optional offset to apply to all sections of the ELF file. Use a string strarting with '0x' for a hexadecimal number"
                                        },
                                        "textaddress": {
                                            "type": [
                                                "number",
                                                "string"
                                            ],
                                            "description": "Optional: Load the TEXT section at the specified 'textaddress'. Use a string strarting with '0x' for a hexadecimal number"
                                        },
                                        "sections": {
                                            "type": "array",
                                            "items": {
                                                "type": "object",
                                                "properties": {
                                                    "name": {
                                                        "type": "string",
                                                        "description": "Section name"
                                                    },
                                                    "address": {
                                                        "type": [
                                                            "number",
                                                            "string"
                                                        ],
                                                        "description": "Base address for section. Use a string strarting with '0x' for a hexadecimal number"
                                                    }
                                                },
                                                "required": [
                                                    "name",
                                                    "address"
                                                ]
                                            }
                                        }
                                    },
                                    "required": [
                                        "file"
                                    ]
                                },
                                "default": null
                            },
                            "gdbTarget": {
                                "default": null,
                                "description": "For externally (servertype = \"external\") controlled GDB Servers you must specify the GDB target to connect to. This can either be a \"hostname:port\" combination or path to a serial port",
                                "type": "string"
                            },
                            "runToMain": {
                                "description": "Deprecated: please use 'runToEntryPoint' instead.",
                                "type": "boolean",
                                "default": false,
                                "deprecated": true
                            },
                            "breakAfterReset": {
                                "default": false,
                                "type": "boolean",
                                "description": "Applies to Restart/Reset/Launch, halt debugger after a reset. Ignored if `runToEntryPoint` is used."
                            },
                            "runToEntryPoint": {
                                "description": "Applies to Launch/Restart/Reset, ignored for Attach. If enabled the debugger will run until the start of the given function.",
                                "type": "string",
                                "default": "main"
                            },
                            "numberOfProcessors": {
                                "description": "Number of processors/cores in the target device.",
                                "type": "number",
                                "multipleOf": 1,
                                "minimum": 1,
                                "maximum": 10,
                                "default": 1
                            },
                            "targetProcessor": {
                                "description": "The processor you want to debug. Zero based integer index. Must be less than 'numberOfProcessors'",
                                "type": "number",
                                "multipleOf": 1,
                                "minimum": 0,
                                "maximum": 9,
                                "default": 0
                            },
                            "liveWatch": {
                                "description": "An object with parameters for Live Watch",
                                "properties": {
                                    "enabled": {
                                        "default": false,
                                        "description": "Enable/Disable Live Watch. Only applies to OpenOCD",
                                        "type": "boolean"
                                    },
                                    "samplesPerSecond": {
                                        "default": 2,
                                        "description": "Maximum number of samples per second. Different from GUI refresh-rate, which is a user/workspace setting",
                                        "type": "number",
                                        "multipleOf": 1,
                                        "minimum": 0,
                                        "maximum": 20
                                    }
                                },
                                "default": {
                                    "enabled": true,
                                    "samplesPerSecond": 4
                                }
                            },
                            "ctiOpenOCDConfig": {
                                "description": "Experimental. Does not work yet",
                                "properties": {
                                    "enabled": {
                                        "default": true,
                                        "description": "Enable/Disable Cross Trigger Interface/Matrix for synchronized pause/resume",
                                        "type": "boolean"
                                    },
                                    "initCommands": {
                                        "default": [],
                                        "description": "List of OpenOCD TCL commands to initialize the CTI/CTM infrastructure (if any)",
                                        "type": "array",
                                        "items": {
                                            "type": "string"
                                        }
                                    },
                                    "pauseCommands": {
                                        "default": [],
                                        "description": "List of OpenOCD TCL commands to pause all processors",
                                        "type": "array",
                                        "items": {
                                            "type": "string"
                                        }
                                    },
                                    "resumeCommands": {
                                        "default": [],
                                        "description": "List of OpenOCD TCL commands to resume all processors",
                                        "type": "array",
                                        "items": {
                                            "type": "string"
                                        }
                                    }
                                },
                                "default": {
                                    "enabled": true,
                                    "pauseCommands": [],
                                    "resumeCommands": []
                                }
                            },
                            "chainedConfigurations": {
                                "description": "An object describing how additional configurations should be launched",
                                "properties": {
                                    "enabled": {
                                        "default": true,
                                        "description": "Enable/Disable entire set of chained configurations",
                                        "type": "boolean"
                                    },
                                    "detached": {
                                        "default": false,
                                        "description": "Related or independent server sessions. Set to true for servers like 'JLink'. Inherited by children",
                                        "type": "boolean"
                                    },
                                    "lifecycleManagedByParent": {
                                        "default": true,
                                        "description": "Are Restart/Reset/Stop/Disconnect shared? All life-cycle management done as a group by parent/root. Inherited by children",
                                        "type": "boolean"
                                    },
                                    "waitOnEvent": {
                                        "enum": [
                                            "postStart",
                                            "postInit"
                                        ],
                                        "default": "postInit",
                                        "description": "Event to wait for. 'postStart' means wait for gdb-server connecting, 'postInit' is after init commands are completed by gdb. Inherited by children",
                                        "type": "string"
                                    },
                                    "delayMs": {
                                        "type": "number",
                                        "description": "Default delay in milliseconds for a certain amount of milliseconds to begin launch. Inherited by children",
                                        "multipleOf": 1,
                                        "minimum": 0,
                                        "default": 5
                                    },
                                    "overrides": {
                                        "default": {},
                                        "description": "Values to override/set in this child configuration. A set of name/value pairs. Set value to 'null' (no quotes) to delete. Sorry, no IntelliSense",
                                        "type": "object"
                                    },
                                    "inherits": {
                                        "default": [],
                                        "description": "List of properties to inherit from parent. Sorry, no IntelliSense",
                                        "type": "array",
                                        "items": {
                                            "type": "string"
                                        }
                                    },
                                    "launches": {
                                        "type": "array",
                                        "items": {
                                            "properties": {
                                                "name": {
                                                    "default": "",
                                                    "description": "Name of launch configuration. Sorry, no IntelliSense",
                                                    "type": "string"
                                                },
                                                "folder": {
                                                    "default": "",
                                                    "description": "Folder to use for this configuration. Where .vscode/launch.json exists. Default is same folder as parent. Use either the full path name or the base-name of the folder",
                                                    "type": "string"
                                                },
                                                "enabled": {
                                                    "default": true,
                                                    "description": "Enable/Disable this configuration",
                                                    "type": "boolean"
                                                },
                                                "detached": {
                                                    "default": false,
                                                    "description": "Related or independent server sessions. Set to true for servers like 'JLink'",
                                                    "type": "boolean"
                                                },
                                                "waitOnEvent": {
                                                    "enum": [
                                                        "postStart",
                                                        "postInit"
                                                    ],
                                                    "default": "postInit",
                                                    "description": "Wait for an event. 'postStart' means wait for gdb-server connecting, 'postInit' is after init commands are completed by gdb",
                                                    "type": "string"
                                                },
                                                "delayMs": {
                                                    "type": "number",
                                                    "description": "Delay in milliseconds for a certain amount of milliseconds to begin launch",
                                                    "multipleOf": 1,
                                                    "minimum": 0,
                                                    "default": 5
                                                },
                                                "lifecycleManagedByParent": {
                                                    "default": true,
                                                    "description": "Are Restart/Reset/Stop/Disconnect shared? All life-cycle management done as a group by parent/root",
                                                    "type": "boolean"
                                                },
                                                "overrides": {
                                                    "default": {},
                                                    "description": "Values to override/set in this child configuration. A set of name/value pairs. Set value to 'null' (no quotes) to delete. Sorry, no IntelliSense",
                                                    "type": "object"
                                                },
                                                "inherits": {
                                                    "default": [],
                                                    "description": "List of properties to inherit from parent. Sorry, no IntelliSense",
                                                    "type": "array",
                                                    "items": {
                                                        "type": "string"
                                                    }
                                                }
                                            }
                                        }
                                    }
                                },
                                "default": {
                                    "enabled": true,
                                    "waitOnEvent": "postInit",
                                    "lifeCycleShared": true,
                                    "launches": [
                                        {
                                            "name": "use EXACT name of chained configuration to launch",
                                            "folder": "use full path or folder basename or leave empty"
                                        }
                                    ]
                                }
                            },
                            "graphConfig": {
                                "description": "Description of how graphing can be done. See our Wiki for details",
                                "items": {
                                    "oneOf": [
                                        {
                                            "properties": {
                                                "annotate": {
                                                    "default": true,
                                                    "description": "Create annotations on the graph for when the target processor starts and stops execution. (green line for starting execution, red line for stopping execution).",
                                                    "type": "boolean"
                                                },
                                                "label": {
                                                    "description": "Label for Graph",
                                                    "type": "string"
                                                },
                                                "maximum": {
                                                    "default": 65535,
                                                    "description": "Maximum value for the X-Axis",
                                                    "type": "number"
                                                },
                                                "minimum": {
                                                    "default": 0,
                                                    "description": "Minimum value for the Y-Axis",
                                                    "type": "number"
                                                },
                                                "plots": {
                                                    "description": "Plot configurations. Data sources must be configured for \"graph\" (or \"advanced\" with a decoder that sends graph data) in the \"swoConfig\" section",
                                                    "items": {
                                                        "properties": {
                                                            "color": {
                                                                "pattern": "^#[0-9a-fA-F]{3}([0-9a-fA-F]{3})?$",
                                                                "type": "string"
                                                            },
                                                            "graphId": {
                                                                "description": "Graph Data Source Id for the plot.",
                                                                "type": "string"
                                                            },
                                                            "label": {
                                                                "description": "A label for this data set",
                                                                "type": "string"
                                                            }
                                                        },
                                                        "required": [
                                                            "graphId"
                                                        ],
                                                        "type": "object"
                                                    },
                                                    "type": "array"
                                                },
                                                "timespan": {
                                                    "default": 30,
                                                    "description": "Length of time (seconds) to be plotted on screen.",
                                                    "type": "number"
                                                },
                                                "type": {
                                                    "enum": [
                                                        "realtime"
                                                    ],
                                                    "type": "string"
                                                }
                                            },
                                            "required": [
                                                "label",
                                                "plots",
                                                "minimum",
                                                "maximum"
                                            ],
                                            "type": "object"
                                        },
                                        {
                                            "properties": {
                                                "label": {
                                                    "description": "Label for graph",
                                                    "type": "string"
                                                },
                                                "timespan": {
                                                    "default": 10,
                                                    "description": "The amount of time (seconds) that the XY Plot will show the trace for.",
                                                    "type": "number"
                                                },
                                                "type": {
                                                    "enum": [
                                                        "x-y-plot"
                                                    ],
                                                    "type": "string"
                                                },
                                                "xGraphId": {
                                                    "description": "Graph Data Source Id for the X axis",
                                                    "type": "string"
                                                },
                                                "xMaximum": {
                                                    "default": 65535,
                                                    "description": "Maximum value on the X-Axis",
                                                    "type": "number"
                                                },
                                                "xMinimum": {
                                                    "default": 0,
                                                    "description": "Minimum value on the X-Axis",
                                                    "type": "number"
                                                },
                                                "yGraphId": {
                                                    "description": "Graph Data Source Id Port for the Y axis",
                                                    "type": "string"
                                                },
                                                "yMaximum": {
                                                    "default": 65535,
                                                    "description": "Maximum value on the Y-Axis",
                                                    "type": "number"
                                                },
                                                "yMinimum": {
                                                    "default": 0,
                                                    "description": "Minimum value on the Y-Axis",
                                                    "type": "number"
                                                }
                                            },
                                            "required": [
                                                "xGraphId",
                                                "yGraphId",
                                                "label"
                                            ],
                                            "type": "object"
                                        }
                                    ]
                                },
                                "type": "array"
                            },
                            "showDevDebugOutput": {
                                "enum": [
                                    "none",
                                    "parsed",
                                    "raw",
                                    "both",
                                    "vscode"
                                ],
                                "default": "none",
                                "description": "Used to debug this extension. Prints all GDB responses to the console. 'raw' prints gdb responses, 'parsed' prints results after parsing, 'both' prints both. 'vscode' shows raw and VSCode interactions",
                                "type": "string"
                            },
                            "showDevDebugTimestamps": {
                                "default": false,
                                "description": "Show timestamps when 'showDevDebugOutput' is enabled",
                                "type": "boolean"
                            },
                            "svdFile": {
                                "default": null,
                                "description": "This is for 'XPERIPHERALS' window provided by 'mcu-debug.peripheral-viewer'. It can be a simple file name or more based on a CMSIS pack or deviceName. See 'mcu-debug.peripheral-viewer' for format",
                                "type": "string"
                            },
                            "svdPath": {
                                "default": null,
                                "description": "This is for 'XPERIPHERALS' window provided by 'mcu-debug.peripheral-viewer' and 'Embedded Tools' Extension from Microsoft. It can be a simple file name. For 'mcu-debug.peripheral-viewer' or more based on a CMSIS pack or deviceName. See 'mcu-debug.peripheral-viewer' for format",
                                "type": "string"
                            },
                            "rttConfig": {
                                "type": "object",
                                "description": "SEGGER's Real Time Trace (RTT) and supported by JLink, OpenOCD and perhaps others in the future",
                                "default": {
                                    "enabled": true,
                                    "address": "auto",
                                    "decoders": [
                                        {
                                            "label": "",
                                            "port": 0,
                                            "type": "console"
                                        }
                                    ]
                                },
                                "properties": {
                                    "enabled": {
                                        "type": "boolean",
                                        "description": "Enable/Disable RTT",
                                        "default": false
                                    },
                                    "address": {
                                        "type": "string",
                                        "description": "Address to start searching for the RTT control block. Use \"auto\" for Cortex-Debug to use the address from elf file",
                                        "default": "auto"
                                    },
                                    "searchSize": {
                                        "type": "number",
                                        "description": "Number of bytes to search for the RTT control block. If 'address' is 'auto', use ONLY if you have a custom RTT implementation",
                                        "multipleOf": 1,
                                        "minimum": 16,
                                        "default": 16
                                    },
                                    "searchId": {
                                        "type": "string",
                                        "description": "A string to search for to find the RTT control block. If 'address' is 'auto', use ONLY if you have a custom RTT implementation",
                                        "default": "SEGGER RTT"
                                    },
                                    "polling_interval": {
                                        "type": "number",
                                        "description": "number of milliseconds (> 0) to wait for check for data on out channels. Only for OpenOCD",
                                        "default": 0,
                                        "minimum": 1
                                    },
                                    "rtt_start_retry": {
                                        "type": "number",
                                        "description": "Keep trying to start RTT for OpenOCD until it succeeds with given internal in milliseconds. <= 0 means do not retry. Only for OpenOCD",
                                        "default": 1000,
                                        "minimum": 0
                                    },
                                    "clearSearch": {
                                        "type": "boolean",
                                        "description": "When true, clears the search-string. Only applicable when address is \"auto\"",
                                        "default": true
                                    },
                                    "decoders": {
                                        "description": "SWO Decoder Configuration",
                                        "items": {
                                            "anyOf": [
                                                {
                                                    "properties": {
                                                        "label": {
                                                            "description": "A label for RTT Console",
                                                            "type": "string"
                                                        },
                                                        "port": {
                                                            "description": "RTT Channel Number (0 to 15)",
                                                            "default": 0,
                                                            "maximum": 15,
                                                            "minimum": 0,
                                                            "multipleOf": 1,
                                                            "type": "number"
                                                        },
                                                        "type": {
                                                            "enum": [
                                                                "console",
                                                                "binary"
                                                            ],
                                                            "default": "console",
                                                            "description": "'console' with text input/output, 'binary' is for converting byte stream to other data types",
                                                            "type": "string"
                                                        },
                                                        "prompt": {
                                                            "description": "Prompt to use for RTT Console",
                                                            "type": "string",
                                                            "default": ""
                                                        },
                                                        "noprompt": {
                                                            "description": "Don't use a prompt for RTT Console",
                                                            "type": "boolean",
                                                            "default": false
                                                        },
                                                        "noclear": {
                                                            "description": "append to screen/logfile when another connection is made",
                                                            "type": "boolean",
                                                            "default": false
                                                        },
                                                        "logfile": {
                                                            "description": "log all raw data (input and output) to specified file",
                                                            "type": "string",
                                                            "default": ""
                                                        },
                                                        "timestamp": {
                                                            "description": "Add timestamps while printing for 'console' type. 'binary' type always prints timestamps",
                                                            "type": "boolean",
                                                            "default": false
                                                        },
                                                        "encoding": {
                                                            "type": "string",
                                                            "description": "How binary data bytes are converted into a number. All little-endian",
                                                            "default": "unsigned",
                                                            "enum": [
                                                                "unsigned",
                                                                "signed",
                                                                "Q16.16",
                                                                "float"
                                                            ]
                                                        },
                                                        "iencoding": {
                                                            "type": "string",
                                                            "description": "How keyboard input is encoded Cooked mode only",
                                                            "default": "utf8",
                                                            "enum": [
                                                                "ascii",
                                                                "utf8",
                                                                "ucs2",
                                                                "utf16le"
                                                            ]
                                                        },
                                                        "scale": {
                                                            "default": 1,
                                                            "description": "Binary only: This setting will scale the raw value from the ITM port by the specified value. Can be used, for example, to scale a raw n-bit ADC reading to a voltage value. (e.g to scale a 12-bit ADC reading to a 3.3v scale you would need a scale value of 3.3/4096 = 0.0008056640625",
                                                            "type": "number"
                                                        },
                                                        "inputmode": {
                                                            "type": "string",
                                                            "description": "Experimental: 'disabled' means no stdin. 'raw' and 'rawecho' sends chars as they are typed.\n'rawecho' will echo chars and process RETURN keys. Even CTRL-C CTRL-D are passed on",
                                                            "default": "cooked",
                                                            "enum": [
                                                                "cooked",
                                                                "raw",
                                                                "rawecho",
                                                                "disabled"
                                                            ]
                                                        }
                                                    },
                                                    "required": [
                                                        "port"
                                                    ],
                                                    "type": "object"
                                                },
                                                {
                                                    "properties": {
                                                        "encoding": {
                                                            "default": "unsigned",
                                                            "description": "This property is only used for binary and graph output formats.",
                                                            "enum": [
                                                                "unsigned",
                                                                "signed",
                                                                "Q16.16",
                                                                "float"
                                                            ],
                                                            "type": "string"
                                                        },
                                                        "graphId": {
                                                            "description": "The identifier to use for this data in graph configurations.",
                                                            "type": "string"
                                                        },
                                                        "port": {
                                                            "description": "RTT Channel Number",
                                                            "maximum": 15,
                                                            "minimum": 0,
                                                            "type": "number"
                                                        },
                                                        "scale": {
                                                            "default": 1,
                                                            "description": "This setting will scale the raw value from the ITM port by the specified value. Can be used, for example, to scale a raw n-bit ADC reading to a voltage value. (e.g to scale a 12-bit ADC reading to a 3.3v scale you would need a scale value of 3.3/4096 = 0.0008056640625",
                                                            "type": "number"
                                                        },
                                                        "type": {
                                                            "enum": [
                                                                "graph"
                                                            ],
                                                            "type": "string"
                                                        }
                                                    },
                                                    "required": [
                                                        "port",
                                                        "graphId"
                                                    ],
                                                    "type": "object"
                                                },
                                                {
                                                    "properties": {
                                                        "config": {
                                                            "additionalProperties": true,
                                                            "type": "object"
                                                        },
                                                        "decoder": {
                                                            "description": "Path to a javascript module to implement the decoding functionality.",
                                                            "type": "string"
                                                        },
                                                        "ports": {
                                                            "description": "RTT Channel Numbers",
                                                            "type": "array",
                                                            "items": {
                                                                "type": "number",
                                                                "maximum": 15,
                                                                "minimum": 0
                                                            }
                                                        },
                                                        "type": {
                                                            "enum": [
                                                                "advanced"
                                                            ],
                                                            "type": "string"
                                                        }
                                                    },
                                                    "required": [
                                                        "ports",
                                                        "decoder"
                                                    ],
                                                    "type": "object"
                                                }
                                            ]
                                        },
                                        "type": "array"
                                    }
                                }
                            },
                            "swoConfig": {
                                "description": "Description of SWO can be configured. Also see our Wiki for details",
                                "properties": {
                                    "cpuFrequency": {
                                        "default": 0,
                                        "description": "Target CPU frequency in Hz.",
                                        "type": "number"
                                    },
                                    "enabled": {
                                        "default": false,
                                        "description": "Enable SWO decoding.",
                                        "type": "boolean"
                                    },
                                    "source": {
                                        "type": "string",
                                        "enum": [
                                            "probe",
                                            "socket",
                                            "serial",
                                            "file"
                                        ],
                                        "default": "probe",
                                        "description": "Source for SWO data. Can either be \"probe\" to get directly from debug probe, or a serial port device to use a serial port external to the debug probe."
                                    },
                                    "swoPath": {
                                        "type": "string",
                                        "default": "",
                                        "description": "Path name when source is \"file\" or \"serial\". Typically a /path-name or a serial-port-name"
                                    },
                                    "swoPort": {
                                        "type": "string",
                                        "default": "",
                                        "description": "When server is \"external\" && source is \"socket\", port to connect to. Format [host:]port"
                                    },
                                    "decoders": {
                                        "description": "SWO Decoder Configuration",
                                        "items": {
                                            "anyOf": [
                                                {
                                                    "properties": {
                                                        "label": {
                                                            "description": "A label for the output window.",
                                                            "type": "string"
                                                        },
                                                        "port": {
                                                            "description": "ITM Port Number",
                                                            "maximum": 31,
                                                            "minimum": 0,
                                                            "type": "number"
                                                        },
                                                        "showOnStartup": {
                                                            "description": "If true, switches to this output when starting a debug session.",
                                                            "type": "boolean"
                                                        },
                                                        "timestamp": {
                                                            "description": "Add timestamps while printing",
                                                            "type": "boolean",
                                                            "default": false
                                                        },
                                                        "type": {
                                                            "enum": [
                                                                "console"
                                                            ],
                                                            "type": "string"
                                                        },
                                                        "encoding": {
                                                            "type": "string",
                                                            "default": "utf8",
                                                            "enum": [
                                                                "ascii",
                                                                "utf8",
                                                                "ucs2",
                                                                "utf16le"
                                                            ]
                                                        },
                                                        "logfile": {
                                                            "description": "log all raw data to specified file",
                                                            "type": "string",
                                                            "default": ""
                                                        }
                                                    },
                                                    "required": [
                                                        "port"
                                                    ],
                                                    "type": "object"
                                                },
                                                {
                                                    "properties": {
                                                        "encoding": {
                                                            "default": "unsigned",
                                                            "description": "This property is only used for binary and graph output formats.",
                                                            "enum": [
                                                                "unsigned",
                                                                "signed",
                                                                "Q16.16",
                                                                "float"
                                                            ],
                                                            "type": "string"
                                                        },
                                                        "label": {
                                                            "description": "A label for the output window.",
                                                            "type": "string"
                                                        },
                                                        "port": {
                                                            "description": "ITM Port Number",
                                                            "maximum": 31,
                                                            "minimum": 0,
                                                            "type": "number"
                                                        },
                                                        "scale": {
                                                            "default": 1,
                                                            "description": "This setting will scale the raw value from the ITM port by the specified value. Can be used, for example, to scale a raw n-bit ADC reading to a voltage value. (e.g to scale a 12-bit ADC reading to a 3.3v scale you would need a scale value of 3.3/4096 = 0.0008056640625",
                                                            "type": "number"
                                                        },
                                                        "type": {
                                                            "enum": [
                                                                "binary"
                                                            ],
                                                            "type": "string"
                                                        },
                                                        "logfile": {
                                                            "description": "log all raw data to specified file",
                                                            "type": "string",
                                                            "default": ""
                                                        }
                                                    },
                                                    "required": [
                                                        "port"
                                                    ],
                                                    "type": "object"
                                                },
                                                {
                                                    "properties": {
                                                        "encoding": {
                                                            "default": "unsigned",
                                                            "description": "This property is only used for binary and graph output formats.",
                                                            "enum": [
                                                                "unsigned",
                                                                "signed",
                                                                "Q16.16",
                                                                "float"
                                                            ],
                                                            "type": "string"
                                                        },
                                                        "graphId": {
                                                            "description": "The identifier to use for this data in graph configurations.",
                                                            "type": "string"
                                                        },
                                                        "port": {
                                                            "description": "ITM Port Number",
                                                            "maximum": 31,
                                                            "minimum": 0,
                                                            "type": "number"
                                                        },
                                                        "scale": {
                                                            "default": 1,
                                                            "description": "This setting will scale the raw value from the ITM port by the specified value. Can be used, for example, to scale a raw n-bit ADC reading to a voltage value. (e.g to scale a 12-bit ADC reading to a 3.3v scale you would need a scale value of 3.3/4096 = 0.0008056640625",
                                                            "type": "number"
                                                        },
                                                        "type": {
                                                            "enum": [
                                                                "graph"
                                                            ],
                                                            "type": "string"
                                                        },
                                                        "logfile": {
                                                            "description": "log all raw data to specified file",
                                                            "type": "string",
                                                            "default": ""
                                                        }
                                                    },
                                                    "required": [
                                                        "port",
                                                        "graphId"
                                                    ],
                                                    "type": "object"
                                                },
                                                {
                                                    "properties": {
                                                        "config": {
                                                            "additionalProperties": true,
                                                            "type": "object"
                                                        },
                                                        "decoder": {
                                                            "description": "Path to a javascript module to implement the decoding functionality.",
                                                            "type": "string"
                                                        },
                                                        "ports": {
                                                            "description": "ITM Port Numbers",
                                                            "type": "array",
                                                            "items": {
                                                                "type": "number",
                                                                "maximum": 31,
                                                                "minimum": 0
                                                            }
                                                        },
                                                        "type": {
                                                            "enum": [
                                                                "advanced"
                                                            ],
                                                            "type": "string"
                                                        }
                                                    },
                                                    "required": [
                                                        "ports",
                                                        "decoder"
                                                    ],
                                                    "type": "object"
                                                }
                                            ]
                                        },
                                        "type": "array"
                                    },
                                    "swoFrequency": {
                                        "default": 0,
                                        "description": "SWO frequency in Hz.",
                                        "type": "number"
                                    }
                                },
                                "required": [],
                                "type": "object"
                            },
                            "ipAddress": {
                                "default": null,
                                "description": "IP Address for networked J-Link Adapter",
                                "pattern": "^(25[0-5]|2[0-4][0-9]|1[0-9][0-9]|[1-9]?[0-9])\\.(25[0-5]|2[0-4][0-9]|1[0-9][0-9]|[1-9]?[0-9])\\.(25[0-5]|2[0-4][0-9]|1[0-9][0-9]|[1-9]?[0-9])\\.(25[0-5]|2[0-4][0-9]|1[0-9][0-9]|[1-9]?[0-9])$",
                                "type": "string"
                            },
                            "serialNumber": {
                                "default": null,
                                "description": "J-Link or ST-LINK Serial Number - only needed if multiple J-Links/ST-LINKs are connected to the computer",
                                "type": "string"
                            },
                            "interface": {
                                "default": "swd",
                                "description": "Debug Interface type to use for connections (defaults to SWD) - Used for J-Link, ST-LINK and BMP probes.",
                                "type": "string",
                                "enum": [
                                    "swd",
                                    "jtag",
                                    "cjtag"
                                ]
                            },
                            "jlinkscript": {
                                "default": null,
                                "description": "J-Link script file - optional input file for customizing J-Link actions.",
                                "type": "string"
                            },
                            "openOCDLaunchCommands": {
                                "default": [],
                                "description": "OpenOCD command(s) after configuration files are loaded (-c options)",
                                "items": {
                                    "type": "string"
                                },
                                "type": "array"
                            },
                            "openOCDPreConfigLaunchCommands": {
                                "default": [],
                                "description": "OpenOCD command(s) before configuration files are loaded (-c options)",
                                "items": {
                                    "type": "string"
                                },
                                "type": "array"
                            },
                            "configFiles": {
                                "description": "OpenOCD/PE GDB Server configuration file(s) to use when debugging (OpenOCD -f option)",
                                "items": {
                                    "type": "string"
                                },
                                "type": "array"
                            },
                            "searchDir": {
                                "default": [],
                                "description": "OpenOCD directories to search for config files and scripts (-s option). If no search directories are specified, it defaults to the configured cwd.",
                                "items": {
                                    "type": "string"
                                },
                                "type": "array"
                            },
                            "v1": {
                                "default": false,
                                "description": "For st-util only. Set this to true if your debug probe is a ST-Link V1 (for example, the ST-Link on the STM32 VL Discovery is a V1 device). When set to false a ST-Link V2 device is used.",
                                "type": "boolean"
                            },
                            "stlinkPath": {
                                "default": null,
                                "description": "Path to the ST-LINK_gdbserver executable. If not set then ST-LINK_gdbserver (ST-LINK_gdbserver.exe on Windows) must be on the system path.",
                                "type": "string"
                            },
                            "stm32cubeprogrammer": {
                                "default": null,
                                "description": "This path is normally resolved to the installed STM32CubeIDE or STM32CubeProgrammer but can be overridden here.",
                                "type": "string"
                            },
                            "targetId": {
                                "description": "On BMP this is the ID number that should be passed to the attach command (defaults to 1); for PyOCD this is the target identifier (only needed for custom hardware)",
                                "anyOf": [
                                    {
                                        "type": "string"
                                    },
                                    {
                                        "type": "number",
                                        "minimum": 1
                                    }
                                ]
                            },
                            "boardId": {
                                "description": "PyOCD Board Identifier. Needed if multiple compatible boards are connected.",
                                "type": "string"
                            },
                            "cmsisPack": {
                                "description": "Path to a CMSIS-Pack file. Use to add extra device support.",
                                "type": "string"
                            },
                            "BMPGDBSerialPort": {
                                "type": "string",
                                "description": "The serial port for the Black Magic Probe GDB Server. On Windows this will be \"COM<num>\", on Linux this will be something similar to /dev/ttyACM0, on OS X something like /dev/cu.usbmodemE2C0C4C6 (do not use tty versions on OS X)"
                            },
                            "powerOverBMP": {
                                "type": "string",
                                "description": "Power up the board over Black Magic Probe. \"powerOverBMP\" : \"enable\" or \"powerOverBMP\" : \"disable\". If not set it will use the last power state."
                            }
                        },
                        "required": [
                            "executable"
                        ]
                    }
                },
                "configurationSnippets": [
                    {
                        "body": {
                            "cwd": "^\"\\${workspaceFolder}\"",
                            "executable": "${1:./bin/executable.elf}",
                            "name": "${6:Debug with JLink}",
                            "request": "launch",
                            "type": "cortex-debug",
                            "device": "",
                            "runToEntryPoint": "main",
                            "showDevDebugOutput": "none",
                            "servertype": "jlink"
                        },
                        "description": "Debugs an embedded ARM Cortex-M microcontroller using GDB + JLink",
                        "label": "Cortex Debug: JLink"
                    },
                    {
                        "body": {
                            "cwd": "^\"\\${workspaceRoot}\"",
                            "executable": "${1:./bin/executable.elf}",
                            "name": "${6:Debug with OpenOCD}",
                            "request": "launch",
                            "type": "cortex-debug",
                            "servertype": "openocd",
                            "configFiles": [],
                            "searchDir": [],
                            "runToEntryPoint": "main",
                            "showDevDebugOutput": "none"
                        },
                        "description": "Debugs an embedded ARM Cortex-M microcontroller using GDB + OpenOCD",
                        "label": "Cortex Debug: OpenOCD"
                    },
                    {
                        "body": {
                            "cwd": "^\"\\${workspaceFolder}\"",
                            "executable": "${1:./bin/executable.elf}",
                            "name": "${6:Debug with ST-Link}",
                            "request": "launch",
                            "type": "cortex-debug",
                            "runToEntryPoint": "main",
                            "showDevDebugOutput": "none",
                            "servertype": "stlink"
                        },
                        "description": "Debugs an embedded ARM Cortex-M microcontroller using GDB + STMicroelectronic's ST-LINK_gdbserver part of STM32CubeIDE",
                        "label": "Cortex Debug: ST-LINK"
                    },
                    {
                        "body": {
                            "cwd": "^\"\\${workspaceFolder}\"",
                            "executable": "${1:./bin/executable.elf}",
                            "name": "${6:Debug with PyOCD}",
                            "request": "launch",
                            "type": "cortex-debug",
                            "runToEntryPoint": "main",
                            "showDevDebugOutput": "none",
                            "servertype": "pyocd"
                        },
                        "description": "Debugs an embedded ARM Cortex-M microcontroller using GDB + PyOCD",
                        "label": "Cortex Debug: PyOCD"
                    },
                    {
                        "body": {
                            "cwd": "^\"\\${workspaceFolder}\"",
                            "executable": "${1:./bin/executable.elf}",
                            "name": "${6:Debug with ST-Util}",
                            "request": "launch",
                            "type": "cortex-debug",
                            "runToEntryPoint": "main",
                            "showDevDebugOutput": "none",
                            "servertype": "stutil"
                        },
                        "description": "Debugs an embedded ARM Cortex-M microcontroller using GDB + Texane's st-util GDB Server (https://github.com/texane/stlink)",
                        "label": "Cortex Debug: ST-Util"
                    }
                ],
                "initialConfigurations": [
                    {
                        "name": "Cortex Debug",
                        "cwd": "${workspaceFolder}",
                        "executable": "./bin/executable.elf",
                        "request": "launch",
                        "type": "cortex-debug",
                        "runToEntryPoint": "main",
                        "servertype": "jlink"
                    }
                ],
                "label": "Cortex Debug",
                "program": "./dist/debugadapter.js",
                "runtime": "node",
                "type": "cortex-debug",
                "variables": {}
            }
        ],
        "menus": {
            "commandPalette": [
                {
                    "command": "cortex-debug.examineMemory",
                    "when": "debugType == cortex-debug"
                },
                {
                    "command": "cortex-debug.examineMemoryLegacy",
                    "when": "debugType == cortex-debug"
                },
                {
                    "command": "cortex-debug.resetDevice",
                    "when": "debugType == cortex-debug"
                },
                {
                    "command": "cortex-debug.toggleVariableHexFormat",
                    "when": "debugType == cortex-debug"
                },
                {
                    "command": "cortex-debug.liveWatch.addExpr",
                    "when": "debugType === cortex-debug"
                }
            ],
            "debug/toolBar": [
                {
                    "command": "cortex-debug.resetDevice",
                    "group": "navigation",
                    "when": "debugType == cortex-debug"
                }
            ],
            "view/item/context": [
                {
                    "command": "cortex-debug.liveWatch.editExpr",
                    "when": "view == cortex-debug.liveWatch && viewItem == expression",
                    "group": "inline"
                },
                {
                    "command": "cortex-debug.liveWatch.moveUp",
                    "when": "view == cortex-debug.liveWatch && viewItem == expression",
                    "group": "inline"
                },
                {
                    "command": "cortex-debug.liveWatch.moveDown",
                    "when": "view == cortex-debug.liveWatch && viewItem == expression",
                    "group": "inline"
                },
                {
                    "command": "cortex-debug.liveWatch.removeExpr",
                    "when": "view == cortex-debug.liveWatch && viewItem == expression",
                    "group": "inline"
                }
            ],
            "view/title": [
                {
                    "command": "cortex-debug.liveWatch.addExpr",
                    "when": "view == cortex-debug.liveWatch",
                    "group": "navigation"
                },
                {
                    "command": "cortex-debug.varHexModeTurnOn",
                    "when": "view == workbench.debug.variablesView && inDebugMode && debugType == 'cortex-debug' && debugState == stopped &&  cortex-debug:variableUseNaturalFormat",
                    "group": "navigation"
                },
                {
                    "command": "cortex-debug.varHexModeTurnOff",
                    "when": "view == workbench.debug.variablesView && inDebugMode && debugType == 'cortex-debug' && debugState == stopped && !cortex-debug:variableUseNaturalFormat",
                    "group": "navigation"
                },
                {
                    "command": "cortex-debug.varHexModeTurnOn",
                    "when": "view == workbench.debug.watchExpressionsView && inDebugMode && debugType == 'cortex-debug' && debugState == stopped &&  cortex-debug:variableUseNaturalFormat",
                    "group": "navigation"
                },
                {
                    "command": "cortex-debug.varHexModeTurnOff",
                    "when": "view == workbench.debug.watchExpressionsView && inDebugMode && debugType == 'cortex-debug' && debugState == stopped && !cortex-debug:variableUseNaturalFormat",
                    "group": "navigation"
                },
                {
                    "command": "cortex-debug.varHexModeTurnOn",
                    "when": "view == cortex-debug.liveWatch && inDebugMode && debugType == 'cortex-debug' && debugState == stopped &&  cortex-debug:variableUseNaturalFormat",
                    "group": "navigation"
                },
                {
                    "command": "cortex-debug.varHexModeTurnOff",
                    "when": "view == cortex-debug.liveWatch && inDebugMode && debugType == 'cortex-debug' && debugState == stopped && !cortex-debug:variableUseNaturalFormat",
                    "group": "navigation"
                }
            ],
            "debug/variables/context": [
                {
                    "command": "cortex-debug.liveWatch.addToLiveWatch",
                    "when": "inDebugMode && debugType == 'cortex-debug' && debugState == stopped",
                    "group": "navigation"
                }
            ]
        },
        "views": {
            "debug": [
                {
                    "id": "cortex-debug.liveWatch",
                    "name": "Cortex Live Watch",
                    "when": "debugType == cortex-debug"
                }
            ]
        }
    },
    "dependencies": {
        "@vscode/extension-telemetry": "^0.4.7",
        "@vscode/webview-ui-toolkit": "^1.1.0",
        "binary-parser": "^2.2.1",
        "bindings": "^1.5.0",
        "command-exists": "^1.2.9",
        "commander": "^2.20.3",
        "d3": "^7.6.1",
        "debug": "^4.3.1",
        "hasbin": "^1.2.3",
        "json-stream-stringify": "^2.0.4",
        "nan": "^2.14.2",
        "node-interval-tree": "^1.3.3",
        "prebuild-install": "^7.0.1",
        "ringbufferjs": "^1.1.0",
        "safe-buffer": "^5.2.1",
        "stream-json": "^1.7.3",
        "tmp": "^0.2.1",
        "universal-analytics": "^0.5.3",
        "uuid": "^8.3.2",
        "vscode-jsonrpc": "^6.0.0",
        "xml2js": "^0.4.23"
    },
    "description": "ARM Cortex-M GDB Debugger support for VSCode",
    "devDependencies": {
        "@types/binary-parser": "^1.5.1",
        "@types/mocha": "^5.2.7",
        "@types/node": "16.x",
        "@types/vscode": "^1.69.0",
        "@vscode/debugadapter": "^1.59.0",
        "@vscode/debugprotocol": "^1.59.0",
        "@vscode/test-electron": "^2.1.3",
        "mocha": "^9.1.3",
        "ts-loader": "^9.2.6",
        "tslint": "^5.12.1",
        "typescript": "^4.7.4",
        "typescript-tslint-plugin": "^1.0.2",
        "webpack": "^5.76.0",
        "webpack-cli": "^4.9.1"
    },
    "displayName": "Cortex-Debug",
    "engines": {
        "vscode": "^1.69.0"
    },
    "icon": "images/icon.png",
    "keywords": [
        "cortex-m",
        "gdb",
        "debug",
        "embedded"
    ],
    "extensionDependencies": [
        "mcu-debug.debug-tracker-vscode",
        "mcu-debug.memory-view",
        "mcu-debug.rtos-views",
        "mcu-debug.peripheral-viewer"
    ],
    "main": "./dist/extension.js",
    "name": "cortex-debug",
    "publisher": "marus25",
    "license": "MIT",
    "repository": {
        "type": "git",
        "url": "https://github.com/Marus/cortex-debug.git"
    },
    "bugs": {
        "url": "https://github.com/Marus/cortex-debug/issues"
    },
    "scripts": {
        "vscode:prepublish": "webpack --mode production && node dist/docgen.js",
        "watch": "webpack --mode development --watch",
        "compile": "webpack --mode development && node dist/docgen.js",
        "test-compile": "tsc -p ./",
        "package": "node ./release.js --package",
        "publish": "node ./release.js --publish --vsx-also"
    }
}<|MERGE_RESOLUTION|>--- conflicted
+++ resolved
@@ -1,9 +1,5 @@
 {
-<<<<<<< HEAD
-    "version": "1.10.0",
-=======
     "version": "1.11.1",
->>>>>>> ac301252
     "preview": false,
     "activationEvents": [
         "onDebugResolve:cortex-debug",
