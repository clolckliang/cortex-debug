{
    "activationEvents": [
        "onDebugResolve:cortex-debug",
        "onDebugResolve:jlink-gdb",
        "onDebugResolve:openocd-gdb",
        "onDebugResolve:pyocd-gdb",
        "onDebugResolve:stutil-gdb"
    ],
    "categories": [
        "Debuggers"
    ], 
    "contributes": {
        "commands": [
            {
                "command": "cortex-debug.peripherals.updateNode", 
                "title": "Update"
            }, 
            {
                "command": "cortex-debug.peripherals.selectedNode", 
                "title": "Selected"
            }, 
            {
                "command": "cortex-debug.peripherals.copyValue", 
                "title": "Copy Value"
            }, 
            {
                "command": "cortex-debug.registers.copyValue", 
                "title": "Copy Value"
            }, 
            {
                "category": "Cortex-Debug", 
                "command": "cortex-debug.examineMemory", 
                "title": "View Memory"
            }
        ], 
        "debuggers": [
            {
                "configurationAttributes": {
                    "attach": {
                        "properties": {
                            "servertype": {
                                "type": "string",
                                "description": "GDB Server type - supported types are jlink, openocd, pyocd and stutil",
                                "enum": ["jlink", "openocd", "pyocd", "stutil"]
                            },
                            "cwd": {
                                "description": "Path of project", 
                                "type": "string"
                            }, 
                            "debuggerArgs": {
                                "default": [], 
                                "description": "Additional arguments to pass to GDB", 
                                "type": "array"
                            }, 
                            "device": {
                                "default": "", 
                                "description": "Target Device Identifier", 
                                "type": "string"
                            }, 
                            "executable": {
                                "description": "Path of executable", 
                                "type": "string"
                            }, 
                            "gdbpath": {
                                "default": "arm-none-eabi-gdb", 
                                "description": "Path to the gdb executable or the command if in PATH", 
                                "type": "string"
                            }, 
                            "graphConfig": {
                                "items": {
                                    "oneOf": [
                                        {
                                            "properties": {
                                                "annotate": {
                                                    "default": true, 
                                                    "description": "Create annotations on the graph for when the target processor starts and stops execution. (green line for starting execution, red line for stopping execution).", 
                                                    "type": "boolean"
                                                }, 
                                                "label": {
                                                    "description": "Label for Graph", 
                                                    "type": "string"
                                                }, 
                                                "maximum": {
                                                    "default": 65535, 
                                                    "description": "Maximum value for the X-Axis", 
                                                    "type": "number"
                                                }, 
                                                "minimum": {
                                                    "default": 0, 
                                                    "description": "Minimum value for the Y-Axis", 
                                                    "type": "number"
                                                }, 
                                                "plots": {
                                                    "description": "Plot configurations. Data sources must be configured for \"graph\" (or \"advanced\" with a decoder that sends graph data) in the \"swoConfig\" section", 
                                                    "items": {
                                                        "properties": {
                                                            "color": {
                                                                "pattern": "^#[0-9a-fA-F]{3}([0-9a-fA-F]{3})?$", 
                                                                "type": "string"
                                                            }, 
                                                            "graphId": {
                                                                "description": "Graph Data Source Id for the plot.", 
                                                                "type": "string"
                                                            }, 
                                                            "label": {
                                                                "description": "A label for this data set", 
                                                                "type": "string"
                                                            }
                                                        }, 
                                                        "required": [
                                                            "graphId"
                                                        ], 
                                                        "type": "object"
                                                    }, 
                                                    "type": "array"
                                                }, 
                                                "timespan": {
                                                    "default": 30, 
                                                    "description": "Length of time (seconds) to be plotted on screen.", 
                                                    "type": "number"
                                                }, 
                                                "type": {
                                                    "enum": [
                                                        "realtime"
                                                    ], 
                                                    "type": "string"
                                                }
                                            }, 
                                            "required": [
                                                "label", 
                                                "plots", 
                                                "minimum", 
                                                "maximum"
                                            ], 
                                            "type": "object"
                                        }, 
                                        {
                                            "properties": {
                                                "label": {
                                                    "description": "Label for graph", 
                                                    "type": "string"
                                                }, 
                                                "timespan": {
                                                    "default": 10, 
                                                    "description": "The amount of time (seconds) that the XY Plot will show the trace for.", 
                                                    "type": "number"
                                                }, 
                                                "type": {
                                                    "enum": [
                                                        "x-y-plot"
                                                    ], 
                                                    "type": "string"
                                                }, 
                                                "xGraphId": {
                                                    "description": "Graph Data Source Id for the X axis", 
                                                    "type": "string"
                                                }, 
                                                "xMaximum": {
                                                    "default": 65535, 
                                                    "description": "Maximum value on the X-Axis", 
                                                    "type": "number"
                                                }, 
                                                "xMinimum": {
                                                    "default": 0, 
                                                    "description": "Minimum value on the X-Axis", 
                                                    "type": "number"
                                                }, 
                                                "yGraphId": {
                                                    "description": "Graph Data Source Id Port for the Y axis", 
                                                    "type": "string"
                                                }, 
                                                "yMaximum": {
                                                    "default": 65535, 
                                                    "description": "Maximum value on the Y-Axis", 
                                                    "type": "number"
                                                }, 
                                                "yMinimum": {
                                                    "default": 0, 
                                                    "description": "Minimum value on the Y-Axis", 
                                                    "type": "number"
                                                }
                                            }, 
                                            "required": [
                                                "xGraphId", 
                                                "yGraphId", 
                                                "label"
                                            ], 
                                            "type": "object"
                                        }
                                    ]
                                }, 
                                "type": "array"
                            },
                            "serverpath": {
                                "default": "", 
                                "description": "Path to the GDB server if it is not on the system path", 
                                "type": "string"
                            },
                            "showDevDebugOutput": {
                                "default": false, 
                                "description": "Prints all GDB responses to the console", 
                                "type": "boolean"
                            }, 
                            "svdFile": {
                                "default": null, 
                                "description": "Path to an SVD file describing the peripherals of the microcontroller; if not supplied then one may be selected based upon the 'device' entered.", 
                                "type": "string"
                            }, 
                            "swoConfig": {
                                "properties": {
                                    "cpuFrequency": {
                                        "default": 0, 
                                        "description": "Target CPU frequency in Hz; 0 will attempt to automatically calculate.", 
                                        "type": "number"
                                    }, 
<<<<<<< HEAD
                                    "enabled": {
                                        "default": false, 
                                        "description": "Enable SWO decoding.", 
                                        "type": "boolean"
                                    }, 
=======
>>>>>>> 85eaa3e9
                                    "decoders": {
                                        "description": "SWO Port Configuration", 
                                        "items": {
                                            "anyOf": [
                                                {
                                                    "properties": {
                                                        "label": {
                                                            "description": "A label for the output window.", 
                                                            "type": "string"
                                                        }, 
                                                        "port": {
                                                            "description": "SWO Port Number", 
                                                            "maximum": 31, 
                                                            "minimum": 0, 
                                                            "type": "number"
                                                        }, 
                                                        "type": {
                                                            "enum": [
                                                                "console"
                                                            ], 
                                                            "type": "string"
                                                        }
                                                    }, 
                                                    "required": [
                                                        "port"
                                                    ], 
                                                    "type": "object"
                                                }, 
                                                {
                                                    "properties": {
                                                        "encoding": {
                                                            "default": "unsigned", 
                                                            "description": "This property is only used for binary and graph output formats.", 
                                                            "enum": [
                                                                "unsigned", 
                                                                "signed", 
                                                                "Q16.16", 
                                                                "float"
                                                            ], 
                                                            "type": "string"
                                                        }, 
                                                        "label": {
                                                            "description": "A label for the output window.", 
                                                            "type": "string"
                                                        }, 
                                                        "port": {
                                                            "description": "ITM Port Number", 
                                                            "maximum": 31, 
                                                            "minimum": 0, 
                                                            "type": "number"
                                                        }, 
                                                        "scale": {
                                                            "default": 1, 
                                                            "description": "This setting will scale the raw value from the ITM port by the specified value. Can be used, for example, to scale a raw n-bit ADC reading to a voltage value. (e.g to scale a 12-bit ADC reading to a 3.3v scale you would need a scale value of 3.3/4096 = 0.0008056640625", 
                                                            "type": "number"
                                                        }, 
                                                        "type": {
                                                            "enum": [
                                                                "binary"
                                                            ], 
                                                            "type": "string"
                                                        }
                                                    }, 
                                                    "required": [
                                                        "port"
                                                    ], 
                                                    "type": "object"
                                                }, 
                                                {
                                                    "properties": {
                                                        "encoding": {
                                                            "default": "unsigned", 
                                                            "description": "This property is only used for binary and graph output formats.", 
                                                            "enum": [
                                                                "unsigned", 
                                                                "signed", 
                                                                "Q16.16", 
                                                                "float"
                                                            ], 
                                                            "type": "string"
                                                        }, 
                                                        "graphId": {
                                                            "description": "The identifier to use for this data in graph configurations.", 
                                                            "type": "string"
                                                        }, 
                                                        "port": {
                                                            "description": "ITM Port Number", 
                                                            "maximum": 31, 
                                                            "minimum": 0, 
                                                            "type": "number"
                                                        }, 
                                                        "scale": {
                                                            "default": 1, 
                                                            "description": "This setting will scale the raw value from the ITM port by the specified value. Can be used, for example, to scale a raw n-bit ADC reading to a voltage value. (e.g to scale a 12-bit ADC reading to a 3.3v scale you would need a scale value of 3.3/4096 = 0.0008056640625", 
                                                            "type": "number"
                                                        }, 
                                                        "type": {
                                                            "enum": [
                                                                "graph"
                                                            ], 
                                                            "type": "string"
                                                        }
                                                    }, 
                                                    "required": [
                                                        "port", 
                                                        "graphId"
                                                    ], 
                                                    "type": "object"
                                                }, 
                                                {
                                                    "properties": {
                                                        "config": {
                                                            "additionalProperties": true, 
                                                            "type": "object"
                                                        }, 
                                                        "decoder": {
                                                            "description": "Path to a javascript module to implement the decoding functionality.", 
                                                            "type": "string"
                                                        }, 
                                                        "ports": {
                                                            "items": [
                                                                "number"
                                                            ], 
                                                            "type": "array"
                                                        }, 
                                                        "type": {
                                                            "enum": [
                                                                "advanced"
                                                            ], 
                                                            "type": "string"
                                                        }
                                                    }, 
                                                    "required": [
                                                        "ports", 
                                                        "decoder"
                                                    ], 
                                                    "type": "object"
                                                }
                                            ]
                                        }, 
                                        "type": "array"
                                    }, 
                                    "enabled": {
                                        "default": false, 
                                        "description": "Enable SWO decoding.", 
                                        "type": "boolean"
                                    }, 
                                    "profile": {}, 
                                    "swoFrequency": {
                                        "default": 0, 
                                        "description": "SWO frequency in Hz; 0 will attempt to automatically calculate.", 
                                        "type": "number"
                                    }
                                }, 
                                "required": [], 
                                "type": "object"
                            },
                            "ipAddress": {
                                "default": null, 
                                "description": "IP Address for networked J-Link Adapter", 
                                "pattern": "^(25[0-5]|2[0-4][0-9]|1[0-9][0-9]|[1-9]?[0-9])\\.(25[0-5]|2[0-4][0-9]|1[0-9][0-9]|[1-9]?[0-9])\\.(25[0-5]|2[0-4][0-9]|1[0-9][0-9]|[1-9]?[0-9])\\.(25[0-5]|2[0-4][0-9]|1[0-9][0-9]|[1-9]?[0-9])$", 
                                "type": "string"
                            }, 
                            "serialNumber": {
                                "default": null, 
                                "description": "J-Link Serial Number - only needed if multiple J-Links are connected to the computer", 
                                "type": "string"
                            }, 
                            "configFiles": {
                                "description": "OpenOCD configuration file(s) to load", 
                                "items": {
                                    "type": "string"
                                }, 
                                "type": "array"
                            },
                            "v1": {
                                "default": false, 
                                "description": "Set this to true if your debug probe is a ST-Link V1 (for example, the ST-Link on the STM32 VL Discovery is a V1 device). When set to false a ST-Link V2 device is used.", 
                                "type": "boolean"
                            },
                            "targetId": {
                                "description": "PyOCD Target identifier. Needed if debugging custom hardware; not needed for official MBed boards.", 
                                "enum": [
                                    "kl25z", 
                                    "kl26z", 
                                    "lpc824", 
                                    "k82f25615", 
                                    "lpc11xx_32", 
                                    "kinetis", 
                                    "lpc800", 
                                    "lpc4088qsb", 
                                    "maxwsnenv", 
                                    "kl05z", 
                                    "k64f", 
                                    "lpc1768", 
                                    "lpc4088", 
                                    "lpc4330", 
                                    "max32600mbed", 
                                    "k66f18", 
                                    "w7500", 
                                    "ke18f16", 
                                    "k22f", 
                                    "lpc4088dm", 
                                    "ke15z7", 
                                    "kv11z7", 
                                    "nrf51", 
                                    "nrf52", 
                                    "kv10z7", 
                                    "k20d50m", 
                                    "kl46z", 
                                    "stm32f103rc", 
                                    "kl27z4", 
                                    "kw40z4", 
                                    "cortex_m", 
                                    "lpc11u24", 
                                    "stm32f051", 
                                    "kl02z", 
                                    "ncs36510", 
                                    "kl28z", 
                                    "kl43z4", 
                                    "kw01z4"
                                ], 
                                "type": "string"
                            },
                            "boardId": {
                                "description": "PyOCD Board Identifier. Needed if multiple compatible boards are connected.",
                                "type": "string"
                            }
                        }, 
                        "required": [
                            "executable"
                        ]
                    }, 
                    "launch": {
                        "properties": {
                            "servertype": {
                                "type": "string",
                                "description": "GDB Server type - supported types are jlink, openocd, pyocd and stutil",
                                "enum": ["jlink", "openocd", "pyocd", "stutil"]
                            },
                            "cwd": {
                                "description": "Path of project", 
                                "type": "string"
                            }, 
                            "debuggerArgs": {
                                "default": [], 
                                "description": "Additional arguments to pass to GDB", 
                                "type": "array"
                            }, 
                            "device": {
                                "default": "", 
                                "description": "Target Device Identifier", 
                                "type": "string"
                            }, 
                            "executable": {
                                "description": "Path of executable", 
                                "type": "string"
                            }, 
                            "gdbpath": {
                                "default": "arm-none-eabi-gdb", 
                                "description": "Path to the gdb executable or the command if in PATH", 
                                "type": "string"
                            }, 
                            "graphConfig": {
                                "items": {
                                    "oneOf": [
                                        {
                                            "properties": {
                                                "annotate": {
                                                    "default": true, 
                                                    "description": "Create annotations on the graph for when the target processor starts and stops execution. (green line for starting execution, red line for stopping execution).", 
                                                    "type": "boolean"
                                                }, 
                                                "label": {
                                                    "description": "Label for Graph", 
                                                    "type": "string"
                                                }, 
                                                "maximum": {
                                                    "default": 65535, 
                                                    "description": "Maximum value for the X-Axis", 
                                                    "type": "number"
                                                }, 
                                                "minimum": {
                                                    "default": 0, 
                                                    "description": "Minimum value for the Y-Axis", 
                                                    "type": "number"
                                                }, 
                                                "plots": {
                                                    "description": "Plot configurations. Data sources must be configured for \"graph\" (or \"advanced\" with a decoder that sends graph data) in the \"swoConfig\" section", 
                                                    "items": {
                                                        "properties": {
                                                            "color": {
                                                                "pattern": "^#[0-9a-fA-F]{3}([0-9a-fA-F]{3})?$", 
                                                                "type": "string"
                                                            }, 
                                                            "graphId": {
                                                                "description": "Graph Data Source Id for the plot.", 
                                                                "type": "string"
                                                            }, 
                                                            "label": {
                                                                "description": "A label for this data set", 
                                                                "type": "string"
                                                            }
                                                        }, 
                                                        "required": [
                                                            "graphId"
                                                        ], 
                                                        "type": "object"
                                                    }, 
                                                    "type": "array"
                                                }, 
                                                "timespan": {
                                                    "default": 30, 
                                                    "description": "Length of time (seconds) to be plotted on screen.", 
                                                    "type": "number"
                                                }, 
                                                "type": {
                                                    "enum": [
                                                        "realtime"
                                                    ], 
                                                    "type": "string"
                                                }
                                            }, 
                                            "required": [
                                                "label", 
                                                "plots", 
                                                "minimum", 
                                                "maximum"
                                            ], 
                                            "type": "object"
                                        }, 
                                        {
                                            "properties": {
                                                "label": {
                                                    "description": "Label for graph", 
                                                    "type": "string"
                                                }, 
                                                "timespan": {
                                                    "default": 10, 
                                                    "description": "The amount of time (seconds) that the XY Plot will show the trace for.", 
                                                    "type": "number"
                                                }, 
                                                "type": {
                                                    "enum": [
                                                        "x-y-plot"
                                                    ], 
                                                    "type": "string"
                                                }, 
                                                "xGraphId": {
                                                    "description": "Graph Data Source Id for the X axis", 
                                                    "type": "string"
                                                }, 
                                                "xMaximum": {
                                                    "default": 65535, 
                                                    "description": "Maximum value on the X-Axis", 
                                                    "type": "number"
                                                }, 
                                                "xMinimum": {
                                                    "default": 0, 
                                                    "description": "Minimum value on the X-Axis", 
                                                    "type": "number"
                                                }, 
                                                "yGraphId": {
                                                    "description": "Graph Data Source Id Port for the Y axis", 
                                                    "type": "string"
                                                }, 
                                                "yMaximum": {
                                                    "default": 65535, 
                                                    "description": "Maximum value on the Y-Axis", 
                                                    "type": "number"
                                                }, 
                                                "yMinimum": {
                                                    "default": 0, 
                                                    "description": "Minimum value on the Y-Axis", 
                                                    "type": "number"
                                                }
                                            }, 
                                            "required": [
                                                "xGraphId", 
                                                "yGraphId", 
                                                "label"
                                            ], 
                                            "type": "object"
                                        }
                                    ]
                                }, 
                                "type": "array"
                            }, 
                            "serverpath": {
                                "default": "", 
                                "description": "Path to the GDB server if the executable is not on the system path", 
                                "type": "string"
                            }, 
                            "showDevDebugOutput": {
                                "default": false, 
                                "description": "Prints all GDB responses to the console", 
                                "type": "boolean"
                            }, 
                            "svdFile": {
                                "default": null, 
                                "description": "Path to an SVD file describing the peripherals of the microcontroller; if not supplied then one may be selected based upon the 'device' entered.", 
                                "type": "string"
                            }, 
                            "swoConfig": {
                                "properties": {
                                    "cpuFrequency": {
                                        "default": 0, 
                                        "description": "Target CPU frequency in Hz; 0 will attempt to automatically calculate.", 
                                        "type": "number"
                                    }, 
<<<<<<< HEAD
                                    "enabled": {
                                        "default": false, 
                                        "description": "Enable SWO decoding.", 
                                        "type": "boolean"
                                    }, 
=======
>>>>>>> 85eaa3e9
                                    "decoders": {
                                        "description": "SWO Port Configuration", 
                                        "items": {
                                            "anyOf": [
                                                {
                                                    "properties": {
                                                        "label": {
                                                            "description": "A label for the output window.", 
                                                            "type": "string"
                                                        }, 
                                                        "port": {
                                                            "description": "SWO Port Number", 
                                                            "maximum": 31, 
                                                            "minimum": 0, 
                                                            "type": "number"
                                                        }, 
                                                        "type": {
                                                            "enum": [
                                                                "console"
                                                            ], 
                                                            "type": "string"
                                                        }
                                                    }, 
                                                    "required": [
                                                        "port"
                                                    ], 
                                                    "type": "object"
                                                }, 
                                                {
                                                    "properties": {
                                                        "encoding": {
                                                            "default": "unsigned", 
                                                            "description": "This property is only used for binary and graph output formats.", 
                                                            "enum": [
                                                                "unsigned", 
                                                                "signed", 
                                                                "Q16.16", 
                                                                "float"
                                                            ], 
                                                            "type": "string"
                                                        }, 
                                                        "label": {
                                                            "description": "A label for the output window.", 
                                                            "type": "string"
                                                        }, 
                                                        "port": {
                                                            "description": "ITM Port Number", 
                                                            "maximum": 31, 
                                                            "minimum": 0, 
                                                            "type": "number"
                                                        }, 
                                                        "scale": {
                                                            "default": 1, 
                                                            "description": "This setting will scale the raw value from the ITM port by the specified value. Can be used, for example, to scale a raw n-bit ADC reading to a voltage value. (e.g to scale a 12-bit ADC reading to a 3.3v scale you would need a scale value of 3.3/4096 = 0.0008056640625", 
                                                            "type": "number"
                                                        }, 
                                                        "type": {
                                                            "enum": [
                                                                "binary"
                                                            ], 
                                                            "type": "string"
                                                        }
                                                    }, 
                                                    "required": [
                                                        "port"
                                                    ], 
                                                    "type": "object"
                                                }, 
                                                {
                                                    "properties": {
                                                        "encoding": {
                                                            "default": "unsigned", 
                                                            "description": "This property is only used for binary and graph output formats.", 
                                                            "enum": [
                                                                "unsigned", 
                                                                "signed", 
                                                                "Q16.16", 
                                                                "float"
                                                            ], 
                                                            "type": "string"
                                                        }, 
                                                        "graphId": {
                                                            "description": "The identifier to use for this data in graph configurations.", 
                                                            "type": "string"
                                                        }, 
                                                        "port": {
                                                            "description": "ITM Port Number", 
                                                            "maximum": 31, 
                                                            "minimum": 0, 
                                                            "type": "number"
                                                        }, 
                                                        "scale": {
                                                            "default": 1, 
                                                            "description": "This setting will scale the raw value from the ITM port by the specified value. Can be used, for example, to scale a raw n-bit ADC reading to a voltage value. (e.g to scale a 12-bit ADC reading to a 3.3v scale you would need a scale value of 3.3/4096 = 0.0008056640625", 
                                                            "type": "number"
                                                        }, 
                                                        "type": {
                                                            "enum": [
                                                                "graph"
                                                            ], 
                                                            "type": "string"
                                                        }
                                                    }, 
                                                    "required": [
                                                        "port", 
                                                        "graphId"
                                                    ], 
                                                    "type": "object"
                                                }, 
                                                {
                                                    "properties": {
                                                        "config": {
                                                            "additionalProperties": true, 
                                                            "type": "object"
                                                        }, 
                                                        "decoder": {
                                                            "description": "Path to a javascript module to implement the decoding functionality.", 
                                                            "type": "string"
                                                        }, 
                                                        "ports": {
                                                            "items": [
                                                                "number"
                                                            ], 
                                                            "type": "array"
                                                        }, 
                                                        "type": {
                                                            "enum": [
                                                                "advanced"
                                                            ], 
                                                            "type": "string"
                                                        }
                                                    }, 
                                                    "required": [
                                                        "ports", 
                                                        "decoder"
                                                    ], 
                                                    "type": "object"
                                                }
                                            ]
                                        }, 
                                        "type": "array"
                                    }, 
                                    "enabled": {
                                        "default": false, 
                                        "description": "Enable SWO decoding.", 
                                        "type": "boolean"
                                    }, 
                                    "profile": {}, 
                                    "swoFrequency": {
                                        "default": 0, 
                                        "description": "SWO frequency in Hz; 0 will attempt to automatically calculate.", 
                                        "type": "number"
                                    }
                                }, 
                                "required": [], 
                                "type": "object"
                            },
                            "ipAddress": {
                                "default": null, 
                                "description": "IP Address for networked J-Link Adapter", 
                                "pattern": "^(25[0-5]|2[0-4][0-9]|1[0-9][0-9]|[1-9]?[0-9])\\.(25[0-5]|2[0-4][0-9]|1[0-9][0-9]|[1-9]?[0-9])\\.(25[0-5]|2[0-4][0-9]|1[0-9][0-9]|[1-9]?[0-9])\\.(25[0-5]|2[0-4][0-9]|1[0-9][0-9]|[1-9]?[0-9])$", 
                                "type": "string"
                            }, 
                            "serialNumber": {
                                "default": null, 
                                "description": "J-Link Serial Number - only needed if multiple J-Links are connected to the computer", 
                                "type": "string"
                            }, 
                            "configFiles": {
                                "description": "OpenOCD configuration file(s) to load", 
                                "items": {
                                    "type": "string"
                                }, 
                                "type": "array"
                            },
                            "v1": {
                                "default": false, 
                                "description": "Set this to true if your debug probe is a ST-Link V1 (for example, the ST-Link on the STM32 VL Discovery is a V1 device). When set to false a ST-Link V2 device is used.", 
                                "type": "boolean"
                            },
                            "targetId": {
                                "description": "PyOCD Target identifier. Needed if debugging custom hardware; not needed for official MBed boards.", 
                                "enum": [
                                    "kl25z", 
                                    "kl26z", 
                                    "lpc824", 
                                    "k82f25615", 
                                    "lpc11xx_32", 
                                    "kinetis", 
                                    "lpc800", 
                                    "lpc4088qsb", 
                                    "maxwsnenv", 
                                    "kl05z", 
                                    "k64f", 
                                    "lpc1768", 
                                    "lpc4088", 
                                    "lpc4330", 
                                    "max32600mbed", 
                                    "k66f18", 
                                    "w7500", 
                                    "ke18f16", 
                                    "k22f", 
                                    "lpc4088dm", 
                                    "ke15z7", 
                                    "kv11z7", 
                                    "nrf51", 
                                    "nrf52", 
                                    "kv10z7", 
                                    "k20d50m", 
                                    "kl46z", 
                                    "stm32f103rc", 
                                    "kl27z4", 
                                    "kw40z4", 
                                    "cortex_m", 
                                    "lpc11u24", 
                                    "stm32f051", 
                                    "kl02z", 
                                    "ncs36510", 
                                    "kl28z", 
                                    "kl43z4", 
                                    "kw01z4"
                                ], 
                                "type": "string"
                            },
                            "boardId": {
                                "description": "PyOCD Board Identifier. Needed if multiple compatible boards are connected.",
                                "type": "string"
                            }
                        }, 
                        "required": [
                            "executable"
                        ]
                    }
                }, 
                "configurationSnippets": [
                    {
                        "body": {
                            "cwd": "^\"\\${workspaceRoot}\"", 
                            "executable": "${1:./bin/executable.elf}", 
                            "name": "${6:Debug Microcontroller}", 
                            "request": "launch", 
                            "type": "cortex-debug",
                            "servertype": "jlink"
                        }, 
                        "description": "Debugs an embedded ARM Cortex-M microcontroller using GDB + JLink", 
                        "label": "Cortex Debug: JLink"
                    },
                    {
                        "body": {
                            "cwd": "^\"\\${workspaceRoot}\"", 
                            "executable": "${1:./bin/executable.elf}", 
                            "name": "${6:Debug Microcontroller}", 
                            "request": "launch", 
                            "type": "cortex-debug",
                            "servertype": "openocd"
                        }, 
                        "description": "Debugs an embedded ARM Cortex-M microcontroller using GDB + OpenOCD", 
                        "label": "Cortex Debug: OpenOCD"
                    },
                    {
                        "body": {
                            "cwd": "^\"\\${workspaceRoot}\"", 
                            "executable": "${1:./bin/executable.elf}", 
                            "gdbpath": "${3:arm-none-eabi-gdb}", 
                            "name": "${6:Debug Microcontroller}", 
                            "request": "launch", 
                            "stutilpath": "${2:st-util}", 
                            "type": "cortex-debug",
                            "servertype": "stutil"
                        }, 
                        "description": "Debugs an embedded ARM Cortex-M microcontroller using GDB + Texane's st-util GDB server (https://github.com/texane/stlink)", 
                        "label": "Cortex Debug: ST-Util"
                    },
                    {
                        "body": {
                            "cwd": "^\"\\${workspaceRoot}\"", 
                            "executable": "${1:./bin/executable.elf}", 
                            "name": "${6:Debug Microcontroller}", 
                            "request": "launch", 
                            "type": "cortex-debug",
                            "servertype": "pyocd"
                        }, 
                        "description": "Debugs an embedded ARM Cortex-M microcontroller using GDB + PyOCD", 
                        "label": "Cortex Debug: PyOCD"
                    }
                ], 
                "enableBreakpointsFor": {
                    "languageIds": [
                        "c", 
                        "cpp", 
                        "asm",
                        "arm"
                    ]
                },
                "initialConfigurations": [
                    {
                        "name": "Cortex Debug", 
                        "cwd": "${workspaceRoot}", 
                        "executable": "./bin/executable.elf", 
                        "request": "launch", 
                        "type": "cortex-debug",
                        "servertype": "jlink"
                    },
                    {
                        "name": "Cortex Debug", 
                        "cwd": "${workspaceRoot}", 
                        "executable": "./bin/executable.elf", 
                        "request": "launch", 
                        "type": "cortex-debug",
                        "servertype": "openocd"
                    },
                    {
                        "name": "Cortex Debug", 
                        "cwd": "${workspaceRoot}", 
                        "executable": "./bin/executable.elf", 
                        "request": "launch", 
                        "type": "cortex-debug",
                        "servertype": "pyocd"
                    },
                    {
                        "name": "Cortex Debug", 
                        "cwd": "${workspaceRoot}", 
                        "executable": "./bin/executable.elf", 
                        "request": "launch", 
                        "type": "cortex-debug",
                        "servertype": "stutil"
                    }
                ],
                "extensions": [], 
                "label": "Cortex Debug", 
                "program": "./out/src/gdb.js", 
                "runtime": "node", 
                "type": "cortex-debug", 
                "variables": {}
            },
            {
                "configurationAttributes": {
                    "attach": {
                        "properties": {},
                        "required": []
                    }, 
                    "launch": {
                        "properties": {},
                        "required": []
                    }
                }, 
                "enableBreakpointsFor": {
                    "languageIds": [
                        "c", 
                        "cpp", 
                        "asm",
                        "arm"
                    ]
                },
                "extensions": [], 
                "label": "Cortex Debug: OpenOCD (Deprecated)", 
                "program": "./out/src/gdb.js", 
                "runtime": "node", 
                "type": "openocd-gdb", 
                "variables": {}
            }, 
            {
                "configurationAttributes": {
                    "attach": {
<<<<<<< HEAD
                        "properties": {},
                        "required": []
                    },
                    "launch": {
                        "properties": {},
                        "required": []
=======
                        "properties": {
                            "cwd": {
                                "description": "Path of project", 
                                "type": "string"
                            }, 
                            "debugger_args": {
                                "default": [], 
                                "description": "Additional arguments to pass to GDB", 
                                "type": "array"
                            }, 
                            "device": {
                                "default": "", 
                                "description": "J-Link Target Device Identifier", 
                                "type": "string"
                            }, 
                            "executable": {
                                "description": "Path of executable", 
                                "type": "string"
                            }, 
                            "gdbpath": {
                                "default": "arm-none-eabi-gdb", 
                                "description": "Path to the gdb executable or the command if in PATH", 
                                "type": "string"
                            }, 
                            "graphConfig": {
                                "items": {
                                    "oneOf": [
                                        {
                                            "properties": {
                                                "annotate": {
                                                    "default": true, 
                                                    "description": "Create annotations on the graph for when the target processor starts and stops execution. (green line for starting execution, red line for stopping execution).", 
                                                    "type": "boolean"
                                                }, 
                                                "label": {
                                                    "description": "Label for Graph", 
                                                    "type": "string"
                                                }, 
                                                "maximum": {
                                                    "default": 65535, 
                                                    "description": "Maximum value for the X-Axis", 
                                                    "type": "number"
                                                }, 
                                                "minimum": {
                                                    "default": 0, 
                                                    "description": "Minimum value for the Y-Axis", 
                                                    "type": "number"
                                                }, 
                                                "plots": {
                                                    "description": "Plot configurations. Data sources must be configured for \"graph\" (or \"advanced\" with a decoder that sends graph data) in the \"swoConfig\" section", 
                                                    "items": {
                                                        "properties": {
                                                            "color": {
                                                                "pattern": "^#[0-9a-fA-F]{3}([0-9a-fA-F]{3})?$", 
                                                                "type": "string"
                                                            }, 
                                                            "graphId": {
                                                                "description": "Graph Data Source Id for the plot.", 
                                                                "type": "string"
                                                            }, 
                                                            "label": {
                                                                "description": "A label for this data set", 
                                                                "type": "string"
                                                            }
                                                        }, 
                                                        "required": [
                                                            "graphId"
                                                        ], 
                                                        "type": "object"
                                                    }, 
                                                    "type": "array"
                                                }, 
                                                "timespan": {
                                                    "default": 30, 
                                                    "description": "Length of time (seconds) to be plotted on screen.", 
                                                    "type": "number"
                                                }, 
                                                "type": {
                                                    "enum": [
                                                        "realtime"
                                                    ], 
                                                    "type": "string"
                                                }
                                            }, 
                                            "required": [
                                                "label", 
                                                "plots", 
                                                "minimum", 
                                                "maximum"
                                            ], 
                                            "type": "object"
                                        }, 
                                        {
                                            "properties": {
                                                "label": {
                                                    "description": "Label for graph", 
                                                    "type": "string"
                                                }, 
                                                "timespan": {
                                                    "default": 10, 
                                                    "description": "The amount of time (seconds) that the XY Plot will show the trace for.", 
                                                    "type": "number"
                                                }, 
                                                "type": {
                                                    "enum": [
                                                        "x-y-plot"
                                                    ], 
                                                    "type": "string"
                                                }, 
                                                "xGraphId": {
                                                    "description": "Graph Data Source Id for the X axis", 
                                                    "type": "string"
                                                }, 
                                                "xMaximum": {
                                                    "default": 65535, 
                                                    "description": "Maximum value on the X-Axis", 
                                                    "type": "number"
                                                }, 
                                                "xMinimum": {
                                                    "default": 0, 
                                                    "description": "Minimum value on the X-Axis", 
                                                    "type": "number"
                                                }, 
                                                "yGraphId": {
                                                    "description": "Graph Data Source Id Port for the Y axis", 
                                                    "type": "string"
                                                }, 
                                                "yMaximum": {
                                                    "default": 65535, 
                                                    "description": "Maximum value on the Y-Axis", 
                                                    "type": "number"
                                                }, 
                                                "yMinimum": {
                                                    "default": 0, 
                                                    "description": "Minimum value on the Y-Axis", 
                                                    "type": "number"
                                                }
                                            }, 
                                            "required": [
                                                "xGraphId", 
                                                "yGraphId", 
                                                "label"
                                            ], 
                                            "type": "object"
                                        }
                                    ]
                                }, 
                                "type": "array"
                            }, 
                            "ipAddress": {
                                "default": null, 
                                "description": "IP Address for networked J-Link Adapter", 
                                "pattern": "^(25[0-5]|2[0-4][0-9]|1[0-9][0-9]|[1-9]?[0-9])\\.(25[0-5]|2[0-4][0-9]|1[0-9][0-9]|[1-9]?[0-9])\\.(25[0-5]|2[0-4][0-9]|1[0-9][0-9]|[1-9]?[0-9])\\.(25[0-5]|2[0-4][0-9]|1[0-9][0-9]|[1-9]?[0-9])$", 
                                "type": "string"
                            }, 
                            "jlinkpath": {
                                "default": "JLinkGDBServer", 
                                "description": "Path to the JLink", 
                                "type": "string"
                            }, 
                            "printCalls": {
                                "default": false, 
                                "description": "Prints all GDB calls to the console", 
                                "type": "boolean"
                            }, 
                            "serialNumber": {
                                "default": null, 
                                "description": "J-Link Serial Number - only needed if multiple J-Links are connected to the computer", 
                                "type": "string"
                            }, 
                            "showDevDebugOutput": {
                                "default": false, 
                                "description": "Prints all GDB responses to the console", 
                                "type": "boolean"
                            }, 
                            "svdFile": {
                                "default": null, 
                                "description": "Path to an SVD file describing the peripherals of the microcontroller; if not supplied then one may be selected based upon the 'device' entered.", 
                                "type": "string"
                            }, 
                            "swoConfig": {
                                "properties": {
                                    "cpuFrequency": {
                                        "default": 0, 
                                        "description": "Target CPU frequency in Hz; 0 will attempt to automatically calculate.", 
                                        "type": "number"
                                    }, 
                                    "decoders": {
                                        "description": "SWO Port Configuration", 
                                        "items": {
                                            "anyOf": [
                                                {
                                                    "properties": {
                                                        "label": {
                                                            "description": "A label for the output window.", 
                                                            "type": "string"
                                                        }, 
                                                        "port": {
                                                            "description": "SWO Port Number", 
                                                            "maximum": 31, 
                                                            "minimum": 0, 
                                                            "type": "number"
                                                        }, 
                                                        "type": {
                                                            "enum": [
                                                                "console"
                                                            ], 
                                                            "type": "string"
                                                        }
                                                    }, 
                                                    "required": [
                                                        "port"
                                                    ], 
                                                    "type": "object"
                                                }, 
                                                {
                                                    "properties": {
                                                        "encoding": {
                                                            "default": "unsigned", 
                                                            "description": "This property is only used for binary and graph output formats.", 
                                                            "enum": [
                                                                "unsigned", 
                                                                "signed", 
                                                                "Q16.16", 
                                                                "float"
                                                            ], 
                                                            "type": "string"
                                                        }, 
                                                        "label": {
                                                            "description": "A label for the output window.", 
                                                            "type": "string"
                                                        }, 
                                                        "port": {
                                                            "description": "ITM Port Number", 
                                                            "maximum": 31, 
                                                            "minimum": 0, 
                                                            "type": "number"
                                                        }, 
                                                        "scale": {
                                                            "default": 1, 
                                                            "description": "This setting will scale the raw value from the ITM port by the specified value. Can be used, for example, to scale a raw n-bit ADC reading to a voltage value. (e.g to scale a 12-bit ADC reading to a 3.3v scale you would need a scale value of 3.3/4096 = 0.0008056640625", 
                                                            "type": "number"
                                                        }, 
                                                        "type": {
                                                            "enum": [
                                                                "binary"
                                                            ], 
                                                            "type": "string"
                                                        }
                                                    }, 
                                                    "required": [
                                                        "port"
                                                    ], 
                                                    "type": "object"
                                                }, 
                                                {
                                                    "properties": {
                                                        "encoding": {
                                                            "default": "unsigned", 
                                                            "description": "This property is only used for binary and graph output formats.", 
                                                            "enum": [
                                                                "unsigned", 
                                                                "signed", 
                                                                "Q16.16", 
                                                                "float"
                                                            ], 
                                                            "type": "string"
                                                        }, 
                                                        "graphId": {
                                                            "description": "The identifier to use for this data in graph configurations.", 
                                                            "type": "string"
                                                        }, 
                                                        "port": {
                                                            "description": "ITM Port Number", 
                                                            "maximum": 31, 
                                                            "minimum": 0, 
                                                            "type": "number"
                                                        }, 
                                                        "scale": {
                                                            "default": 1, 
                                                            "description": "This setting will scale the raw value from the ITM port by the specified value. Can be used, for example, to scale a raw n-bit ADC reading to a voltage value. (e.g to scale a 12-bit ADC reading to a 3.3v scale you would need a scale value of 3.3/4096 = 0.0008056640625", 
                                                            "type": "number"
                                                        }, 
                                                        "type": {
                                                            "enum": [
                                                                "graph"
                                                            ], 
                                                            "type": "string"
                                                        }
                                                    }, 
                                                    "required": [
                                                        "port", 
                                                        "graphId"
                                                    ], 
                                                    "type": "object"
                                                }, 
                                                {
                                                    "properties": {
                                                        "config": {
                                                            "additionalProperties": true, 
                                                            "type": "object"
                                                        }, 
                                                        "decoder": {
                                                            "description": "Path to a javascript module to implement the decoding functionality.", 
                                                            "type": "string"
                                                        }, 
                                                        "ports": {
                                                            "items": [
                                                                "number"
                                                            ], 
                                                            "type": "array"
                                                        }, 
                                                        "type": {
                                                            "enum": [
                                                                "advanced"
                                                            ], 
                                                            "type": "string"
                                                        }
                                                    }, 
                                                    "required": [
                                                        "ports", 
                                                        "decoder"
                                                    ], 
                                                    "type": "object"
                                                }
                                            ]
                                        }, 
                                        "type": "array"
                                    }, 
                                    "enabled": {
                                        "default": false, 
                                        "description": "Enable SWO decoding.", 
                                        "type": "boolean"
                                    }, 
                                    "profile": {}, 
                                    "swoFrequency": {
                                        "default": 0, 
                                        "description": "SWO frequency in Hz; 0 will attempt to automatically calculate.", 
                                        "type": "number"
                                    }
                                }, 
                                "required": [], 
                                "type": "object"
                            }
                        }, 
                        "required": [
                            "executable", 
                            "device"
                        ]
                    }, 
                    "launch": {
                        "properties": {
                            "cwd": {
                                "description": "Path of project", 
                                "type": "string"
                            }, 
                            "debugger_args": {
                                "default": [], 
                                "description": "Additional arguments to pass to GDB", 
                                "type": "array"
                            }, 
                            "device": {
                                "default": "", 
                                "description": "J-Link Target Device Identifier", 
                                "type": "string"
                            }, 
                            "executable": {
                                "description": "Path of executable", 
                                "type": "string"
                            }, 
                            "gdbpath": {
                                "default": "arm-none-eabi-gdb", 
                                "description": "Path to the gdb executable or the command if in PATH", 
                                "type": "string"
                            }, 
                            "graphConfig": {
                                "items": {
                                    "oneOf": [
                                        {
                                            "properties": {
                                                "annotate": {
                                                    "default": true, 
                                                    "description": "Create annotations on the graph for when the target processor starts and stops execution. (green line for starting execution, red line for stopping execution).", 
                                                    "type": "boolean"
                                                }, 
                                                "label": {
                                                    "description": "Label for Graph", 
                                                    "type": "string"
                                                }, 
                                                "maximum": {
                                                    "default": 65535, 
                                                    "description": "Maximum value for the X-Axis", 
                                                    "type": "number"
                                                }, 
                                                "minimum": {
                                                    "default": 0, 
                                                    "description": "Minimum value for the Y-Axis", 
                                                    "type": "number"
                                                }, 
                                                "plots": {
                                                    "description": "Plot configurations. Data sources must be configured for \"graph\" (or \"advanced\" with a decoder that sends graph data) in the \"swoConfig\" section", 
                                                    "items": {
                                                        "properties": {
                                                            "color": {
                                                                "pattern": "^#[0-9a-fA-F]{3}([0-9a-fA-F]{3})?$", 
                                                                "type": "string"
                                                            }, 
                                                            "graphId": {
                                                                "description": "Graph Data Source Id for the plot.", 
                                                                "type": "string"
                                                            }, 
                                                            "label": {
                                                                "description": "A label for this data set", 
                                                                "type": "string"
                                                            }
                                                        }, 
                                                        "required": [
                                                            "graphId"
                                                        ], 
                                                        "type": "object"
                                                    }, 
                                                    "type": "array"
                                                }, 
                                                "timespan": {
                                                    "default": 30, 
                                                    "description": "Length of time (seconds) to be plotted on screen.", 
                                                    "type": "number"
                                                }, 
                                                "type": {
                                                    "enum": [
                                                        "realtime"
                                                    ], 
                                                    "type": "string"
                                                }
                                            }, 
                                            "required": [
                                                "label", 
                                                "plots", 
                                                "minimum", 
                                                "maximum"
                                            ], 
                                            "type": "object"
                                        }, 
                                        {
                                            "properties": {
                                                "label": {
                                                    "description": "Label for graph", 
                                                    "type": "string"
                                                }, 
                                                "timespan": {
                                                    "default": 10, 
                                                    "description": "The amount of time (seconds) that the XY Plot will show the trace for.", 
                                                    "type": "number"
                                                }, 
                                                "type": {
                                                    "enum": [
                                                        "x-y-plot"
                                                    ], 
                                                    "type": "string"
                                                }, 
                                                "xGraphId": {
                                                    "description": "Graph Data Source Id for the X axis", 
                                                    "type": "string"
                                                }, 
                                                "xMaximum": {
                                                    "default": 65535, 
                                                    "description": "Maximum value on the X-Axis", 
                                                    "type": "number"
                                                }, 
                                                "xMinimum": {
                                                    "default": 0, 
                                                    "description": "Minimum value on the X-Axis", 
                                                    "type": "number"
                                                }, 
                                                "yGraphId": {
                                                    "description": "Graph Data Source Id Port for the Y axis", 
                                                    "type": "string"
                                                }, 
                                                "yMaximum": {
                                                    "default": 65535, 
                                                    "description": "Maximum value on the Y-Axis", 
                                                    "type": "number"
                                                }, 
                                                "yMinimum": {
                                                    "default": 0, 
                                                    "description": "Minimum value on the Y-Axis", 
                                                    "type": "number"
                                                }
                                            }, 
                                            "required": [
                                                "xGraphId", 
                                                "yGraphId", 
                                                "label"
                                            ], 
                                            "type": "object"
                                        }
                                    ]
                                }, 
                                "type": "array"
                            }, 
                            "ipAddress": {
                                "default": null, 
                                "description": "IP Address for networked J-Link Adapter", 
                                "pattern": "^(25[0-5]|2[0-4][0-9]|1[0-9][0-9]|[1-9]?[0-9])\\.(25[0-5]|2[0-4][0-9]|1[0-9][0-9]|[1-9]?[0-9])\\.(25[0-5]|2[0-4][0-9]|1[0-9][0-9]|[1-9]?[0-9])\\.(25[0-5]|2[0-4][0-9]|1[0-9][0-9]|[1-9]?[0-9])$", 
                                "type": "string"
                            }, 
                            "jlinkpath": {
                                "default": "JLinkGDBServer", 
                                "description": "Path to the JLink", 
                                "type": "string"
                            }, 
                            "printCalls": {
                                "default": false, 
                                "description": "Prints all GDB calls to the console", 
                                "type": "boolean"
                            }, 
                            "serialNumber": {
                                "default": null, 
                                "description": "J-Link Serial Number - only needed if multiple J-Links are connected to the computer", 
                                "type": "string"
                            }, 
                            "showDevDebugOutput": {
                                "default": false, 
                                "description": "Prints all GDB responses to the console", 
                                "type": "boolean"
                            }, 
                            "svdFile": {
                                "default": null, 
                                "description": "Path to an SVD file describing the peripherals of the microcontroller; if not supplied then one may be selected based upon the 'device' entered.", 
                                "type": "string"
                            }, 
                            "swoConfig": {
                                "properties": {
                                    "cpuFrequency": {
                                        "default": 0, 
                                        "description": "Target CPU frequency in Hz; 0 will attempt to automatically calculate.", 
                                        "type": "number"
                                    }, 
                                    "decoders": {
                                        "description": "SWO Port Configuration", 
                                        "items": {
                                            "anyOf": [
                                                {
                                                    "properties": {
                                                        "label": {
                                                            "description": "A label for the output window.", 
                                                            "type": "string"
                                                        }, 
                                                        "port": {
                                                            "description": "SWO Port Number", 
                                                            "maximum": 31, 
                                                            "minimum": 0, 
                                                            "type": "number"
                                                        }, 
                                                        "type": {
                                                            "enum": [
                                                                "console"
                                                            ], 
                                                            "type": "string"
                                                        }
                                                    }, 
                                                    "required": [
                                                        "port"
                                                    ], 
                                                    "type": "object"
                                                }, 
                                                {
                                                    "properties": {
                                                        "encoding": {
                                                            "default": "unsigned", 
                                                            "description": "This property is only used for binary and graph output formats.", 
                                                            "enum": [
                                                                "unsigned", 
                                                                "signed", 
                                                                "Q16.16", 
                                                                "float"
                                                            ], 
                                                            "type": "string"
                                                        }, 
                                                        "label": {
                                                            "description": "A label for the output window.", 
                                                            "type": "string"
                                                        }, 
                                                        "port": {
                                                            "description": "ITM Port Number", 
                                                            "maximum": 31, 
                                                            "minimum": 0, 
                                                            "type": "number"
                                                        }, 
                                                        "scale": {
                                                            "default": 1, 
                                                            "description": "This setting will scale the raw value from the ITM port by the specified value. Can be used, for example, to scale a raw n-bit ADC reading to a voltage value. (e.g to scale a 12-bit ADC reading to a 3.3v scale you would need a scale value of 3.3/4096 = 0.0008056640625", 
                                                            "type": "number"
                                                        }, 
                                                        "type": {
                                                            "enum": [
                                                                "binary"
                                                            ], 
                                                            "type": "string"
                                                        }
                                                    }, 
                                                    "required": [
                                                        "port"
                                                    ], 
                                                    "type": "object"
                                                }, 
                                                {
                                                    "properties": {
                                                        "encoding": {
                                                            "default": "unsigned", 
                                                            "description": "This property is only used for binary and graph output formats.", 
                                                            "enum": [
                                                                "unsigned", 
                                                                "signed", 
                                                                "Q16.16", 
                                                                "float"
                                                            ], 
                                                            "type": "string"
                                                        }, 
                                                        "graphId": {
                                                            "description": "The identifier to use for this data in graph configurations.", 
                                                            "type": "string"
                                                        }, 
                                                        "port": {
                                                            "description": "ITM Port Number", 
                                                            "maximum": 31, 
                                                            "minimum": 0, 
                                                            "type": "number"
                                                        }, 
                                                        "scale": {
                                                            "default": 1, 
                                                            "description": "This setting will scale the raw value from the ITM port by the specified value. Can be used, for example, to scale a raw n-bit ADC reading to a voltage value. (e.g to scale a 12-bit ADC reading to a 3.3v scale you would need a scale value of 3.3/4096 = 0.0008056640625", 
                                                            "type": "number"
                                                        }, 
                                                        "type": {
                                                            "enum": [
                                                                "graph"
                                                            ], 
                                                            "type": "string"
                                                        }
                                                    }, 
                                                    "required": [
                                                        "port", 
                                                        "graphId"
                                                    ], 
                                                    "type": "object"
                                                }, 
                                                {
                                                    "properties": {
                                                        "config": {
                                                            "additionalProperties": true, 
                                                            "type": "object"
                                                        }, 
                                                        "decoder": {
                                                            "description": "Path to a javascript module to implement the decoding functionality.", 
                                                            "type": "string"
                                                        }, 
                                                        "ports": {
                                                            "items": [
                                                                "number"
                                                            ], 
                                                            "type": "array"
                                                        }, 
                                                        "type": {
                                                            "enum": [
                                                                "advanced"
                                                            ], 
                                                            "type": "string"
                                                        }
                                                    }, 
                                                    "required": [
                                                        "ports", 
                                                        "decoder"
                                                    ], 
                                                    "type": "object"
                                                }
                                            ]
                                        }, 
                                        "type": "array"
                                    }, 
                                    "enabled": {
                                        "default": false, 
                                        "description": "Enable SWO decoding.", 
                                        "type": "boolean"
                                    }, 
                                    "profile": {}, 
                                    "swoFrequency": {
                                        "default": 0, 
                                        "description": "SWO frequency in Hz; 0 will attempt to automatically calculate.", 
                                        "type": "number"
                                    }
                                }, 
                                "required": [], 
                                "type": "object"
                            }
                        }, 
                        "required": [
                            "executable", 
                            "device"
                        ]
>>>>>>> 85eaa3e9
                    }
                }, 
                "enableBreakpointsFor": {
                    "languageIds": [
                        "c", 
                        "cpp", 
                        "asm",
                        "arm"
                    ]
                },
                "extensions": [], 
                "label": "Cortex Debug: JLink (Deprecated)", 
                "program": "./out/src/gdb.js", 
                "runtime": "node", 
                "type": "jlink-gdb", 
                "variables": {}
            },
            {
                "configurationAttributes": {
                    "attach": {
                        "properties": {},
                        "required": []
                    }, 
                    "launch": {
                        "properties": {},
                        "required": []
                    }
                }, 
                "enableBreakpointsFor": {
                    "languageIds": [
                        "c", 
                        "cpp", 
                        "asm",
                        "arm"
                    ]
                },
                "extensions": [], 
                "initialConfigurations": [], 
                "label": "Cortex Debug: ST-Util (Deprecated)", 
                "program": "./out/src/gdb.js", 
                "runtime": "node", 
                "type": "stutil-gdb", 
                "variables": {}
            }, 
            {
                "configurationAttributes": {
                    "attach": {
                        "properties": {},
                        "required": []
                    }, 
                    "launch": {
                        "properties": {},
                        "required": []
                    }
                },
                "enableBreakpointsFor": {
                    "languageIds": [
                        "c", 
                        "cpp", 
                        "asm",
                        "arm"
                    ]
                },
                "extensions": [], 
                "label": "Cortex Debug: PyOCD (Deprecated)", 
                "program": "./out/src/gdb.js", 
                "runtime": "node", 
                "type": "pyocd-gdb", 
                "variables": {}
            }
        ], 
        "menus": {
            "commandPalette": [
                {
                    "command": "cortex-debug.peripherals.updateNode", 
                    "when": "false"
                }, 
                {
                    "command": "cortex-debug.peripherals.selectedNode", 
                    "when": "false"
                }, 
                {
                    "command": "cortex-debug.peripherals.copyValue", 
                    "when": "false"
                }, 
                {
                    "command": "cortex-debug.registers.copyValue", 
                    "when": "false"
                }, 
                {
                    "command": "cortex-debug.examineMemory", 
                    "when": "debugType == cortex-debug"
                }
            ], 
            "view/item/context": [
                {
                    "command": "cortex-debug.peripherals.updateNode", 
                    "when": "view == cortex-debug.peripherals && viewItem == field"
                }, 
                {
                    "command": "cortex-debug.peripherals.updateNode", 
                    "when": "view == cortex-debug.peripherals && viewItem == registerRW"
                }, 
                {
                    "command": "cortex-debug.peripherals.updateNode", 
                    "when": "view == cortex-debug.peripherals && viewItem == registerWO"
                }, 
                {
                    "command": "cortex-debug.peripherals.copyValue", 
                    "when": "view == cortex-debug.peripherals && viewItem == field"
                }, 
                {
                    "command": "cortex-debug.peripherals.copyValue", 
                    "when": "view == cortex-debug.peripherals && viewItem == registerRW"
                }, 
                {
                    "command": "cortex-debug.peripherals.copyValue", 
                    "when": "view == cortex-debug.peripherals && viewItem == registerRO"
                }, 
                {
                    "command": "cortex-debug.registers.copyValue", 
                    "when": "view == cortex-debug.registers && viewItem == register"
                }, 
                {
                    "command": "cortex-debug.registers.copyValue", 
                    "when": "view == cortex-debug.registers && viewItem == field"
                }
            ], 
            "view/title": []
        }, 
        "views": {
            "debug": [
                {
                    "id": "cortex-debug.peripherals", 
                    "name": "Cortex Peripherals", 
                    "when": "debugType == cortex-debug"
                }, 
                {
                    "id": "cortex-debug.registers", 
                    "name": "Cortex Registers", 
                    "when": "debugType == cortex-debug"
                }
            ]
        }
    }, 
    "dependencies": {
        "binary-parser": "^1.3.0", 
        "cbarrick-circular-buffer": "^1.2.3", 
        "copy-paste": "^1.3.0", 
        "portastic": "^1.0.1", 
        "protobufjs": "~6.8.4", 
        "ringbufferjs": "^1.1.0", 
        "tmp": "0.0.33", 
        "vscode-debugadapter": "^1.16.0", 
        "vscode-debugprotocol": "^1.16.0", 
        "vscode-extension-telemetry": "0.0.10", 
        "ws": "^3.3.2", 
        "xml2js": "^0.4.19"
    }, 
    "description": "ARM Cortex-M GDB Debugger support for VSCode", 
    "devDependencies": {
        "@types/mocha": "^2.2.39", 
        "@types/node": "^7.0.5", 
        "mocha": "^3.2.0", 
        "typescript": "^2.1.6", 
        "vscode": "^1.0.0"
    }, 
    "displayName": "Cortex-Debug", 
    "engines": {
        "vscode": "^1.18.0"
    }, 
    "icon": "images/icon.png", 
    "keywords": [
        "cortex-m", 
        "gdb", 
        "debug", 
        "embedded"
    ], 
    "main": "./out/src/frontend/extension", 
    "name": "cortex-debug", 
    "preview": true, 
    "publisher": "marus25", 
    "repository": {
        "type": "git", 
        "url": "https://github.com/Marus/cortex-debug.git"
    }, 
    "scripts": {
        "compile": "tsc -p ./", 
        "postinstall": "node ./node_modules/vscode/bin/install", 
        "vscode:prepublish": "tsc -p ./", 
        "watch": "tsc -watch -p ./"
    }, 
    "version": "0.1.10"
}<|MERGE_RESOLUTION|>--- conflicted
+++ resolved
@@ -213,16 +213,13 @@
                                         "description": "Target CPU frequency in Hz; 0 will attempt to automatically calculate.", 
                                         "type": "number"
                                     }, 
-<<<<<<< HEAD
                                     "enabled": {
                                         "default": false, 
                                         "description": "Enable SWO decoding.", 
                                         "type": "boolean"
                                     }, 
-=======
->>>>>>> 85eaa3e9
                                     "decoders": {
-                                        "description": "SWO Port Configuration", 
+                                        "description": "SWO Decoder Configuration", 
                                         "items": {
                                             "anyOf": [
                                                 {
@@ -232,7 +229,7 @@
                                                             "type": "string"
                                                         }, 
                                                         "port": {
-                                                            "description": "SWO Port Number", 
+                                                            "description": "ITM Port Number", 
                                                             "maximum": 31, 
                                                             "minimum": 0, 
                                                             "type": "number"
@@ -245,7 +242,7 @@
                                                         }
                                                     }, 
                                                     "required": [
-                                                        "port"
+                                                        "number"
                                                     ], 
                                                     "type": "object"
                                                 }, 
@@ -285,7 +282,7 @@
                                                         }
                                                     }, 
                                                     "required": [
-                                                        "port"
+                                                        "number"
                                                     ], 
                                                     "type": "object"
                                                 }, 
@@ -311,7 +308,7 @@
                                                             "maximum": 31, 
                                                             "minimum": 0, 
                                                             "type": "number"
-                                                        }, 
+                                                        },
                                                         "scale": {
                                                             "default": 1, 
                                                             "description": "This setting will scale the raw value from the ITM port by the specified value. Can be used, for example, to scale a raw n-bit ADC reading to a voltage value. (e.g to scale a 12-bit ADC reading to a 3.3v scale you would need a scale value of 3.3/4096 = 0.0008056640625", 
@@ -325,7 +322,7 @@
                                                         }
                                                     }, 
                                                     "required": [
-                                                        "port", 
+                                                        "number", 
                                                         "graphId"
                                                     ], 
                                                     "type": "object"
@@ -341,10 +338,13 @@
                                                             "type": "string"
                                                         }, 
                                                         "ports": {
-                                                            "items": [
-                                                                "number"
-                                                            ], 
-                                                            "type": "array"
+                                                            "description": "ITM Port Numbers",
+                                                            "type": "array",
+                                                            "items": {
+                                                                "maximum": 31, 
+                                                                "minimum": 0, 
+                                                                "type": "number"
+                                                            }
                                                         }, 
                                                         "type": {
                                                             "enum": [
@@ -354,7 +354,7 @@
                                                         }
                                                     }, 
                                                     "required": [
-                                                        "ports", 
+                                                        "number", 
                                                         "decoder"
                                                     ], 
                                                     "type": "object"
@@ -363,12 +363,6 @@
                                         }, 
                                         "type": "array"
                                     }, 
-                                    "enabled": {
-                                        "default": false, 
-                                        "description": "Enable SWO decoding.", 
-                                        "type": "boolean"
-                                    }, 
-                                    "profile": {}, 
                                     "swoFrequency": {
                                         "default": 0, 
                                         "description": "SWO frequency in Hz; 0 will attempt to automatically calculate.", 
@@ -631,16 +625,13 @@
                                         "description": "Target CPU frequency in Hz; 0 will attempt to automatically calculate.", 
                                         "type": "number"
                                     }, 
-<<<<<<< HEAD
                                     "enabled": {
                                         "default": false, 
                                         "description": "Enable SWO decoding.", 
                                         "type": "boolean"
                                     }, 
-=======
->>>>>>> 85eaa3e9
                                     "decoders": {
-                                        "description": "SWO Port Configuration", 
+                                        "description": "SWO Decoder Configuration", 
                                         "items": {
                                             "anyOf": [
                                                 {
@@ -650,7 +641,7 @@
                                                             "type": "string"
                                                         }, 
                                                         "port": {
-                                                            "description": "SWO Port Number", 
+                                                            "description": "ITM Port Number", 
                                                             "maximum": 31, 
                                                             "minimum": 0, 
                                                             "type": "number"
@@ -663,7 +654,7 @@
                                                         }
                                                     }, 
                                                     "required": [
-                                                        "port"
+                                                        "number"
                                                     ], 
                                                     "type": "object"
                                                 }, 
@@ -689,7 +680,7 @@
                                                             "maximum": 31, 
                                                             "minimum": 0, 
                                                             "type": "number"
-                                                        }, 
+                                                        },
                                                         "scale": {
                                                             "default": 1, 
                                                             "description": "This setting will scale the raw value from the ITM port by the specified value. Can be used, for example, to scale a raw n-bit ADC reading to a voltage value. (e.g to scale a 12-bit ADC reading to a 3.3v scale you would need a scale value of 3.3/4096 = 0.0008056640625", 
@@ -703,7 +694,7 @@
                                                         }
                                                     }, 
                                                     "required": [
-                                                        "port"
+                                                        "number"
                                                     ], 
                                                     "type": "object"
                                                 }, 
@@ -729,7 +720,7 @@
                                                             "maximum": 31, 
                                                             "minimum": 0, 
                                                             "type": "number"
-                                                        }, 
+                                                        },
                                                         "scale": {
                                                             "default": 1, 
                                                             "description": "This setting will scale the raw value from the ITM port by the specified value. Can be used, for example, to scale a raw n-bit ADC reading to a voltage value. (e.g to scale a 12-bit ADC reading to a 3.3v scale you would need a scale value of 3.3/4096 = 0.0008056640625", 
@@ -743,7 +734,7 @@
                                                         }
                                                     }, 
                                                     "required": [
-                                                        "port", 
+                                                        "number", 
                                                         "graphId"
                                                     ], 
                                                     "type": "object"
@@ -759,11 +750,14 @@
                                                             "type": "string"
                                                         }, 
                                                         "ports": {
-                                                            "items": [
-                                                                "number"
-                                                            ], 
-                                                            "type": "array"
-                                                        }, 
+                                                            "description": "ITM Port Numbers",
+                                                            "type": "array",
+                                                            "items": {
+                                                                "type": "number",
+                                                                "maximum": 31, 
+                                                                "minimum": 0
+                                                            }
+                                                        },
                                                         "type": {
                                                             "enum": [
                                                                 "advanced"
@@ -772,7 +766,7 @@
                                                         }
                                                     }, 
                                                     "required": [
-                                                        "ports", 
+                                                        "number", 
                                                         "decoder"
                                                     ], 
                                                     "type": "object"
@@ -781,12 +775,6 @@
                                         }, 
                                         "type": "array"
                                     }, 
-                                    "enabled": {
-                                        "default": false, 
-                                        "description": "Enable SWO decoding.", 
-                                        "type": "boolean"
-                                    }, 
-                                    "profile": {}, 
                                     "swoFrequency": {
                                         "default": 0, 
                                         "description": "SWO frequency in Hz; 0 will attempt to automatically calculate.", 
@@ -1003,715 +991,12 @@
             {
                 "configurationAttributes": {
                     "attach": {
-<<<<<<< HEAD
                         "properties": {},
                         "required": []
                     },
                     "launch": {
                         "properties": {},
                         "required": []
-=======
-                        "properties": {
-                            "cwd": {
-                                "description": "Path of project", 
-                                "type": "string"
-                            }, 
-                            "debugger_args": {
-                                "default": [], 
-                                "description": "Additional arguments to pass to GDB", 
-                                "type": "array"
-                            }, 
-                            "device": {
-                                "default": "", 
-                                "description": "J-Link Target Device Identifier", 
-                                "type": "string"
-                            }, 
-                            "executable": {
-                                "description": "Path of executable", 
-                                "type": "string"
-                            }, 
-                            "gdbpath": {
-                                "default": "arm-none-eabi-gdb", 
-                                "description": "Path to the gdb executable or the command if in PATH", 
-                                "type": "string"
-                            }, 
-                            "graphConfig": {
-                                "items": {
-                                    "oneOf": [
-                                        {
-                                            "properties": {
-                                                "annotate": {
-                                                    "default": true, 
-                                                    "description": "Create annotations on the graph for when the target processor starts and stops execution. (green line for starting execution, red line for stopping execution).", 
-                                                    "type": "boolean"
-                                                }, 
-                                                "label": {
-                                                    "description": "Label for Graph", 
-                                                    "type": "string"
-                                                }, 
-                                                "maximum": {
-                                                    "default": 65535, 
-                                                    "description": "Maximum value for the X-Axis", 
-                                                    "type": "number"
-                                                }, 
-                                                "minimum": {
-                                                    "default": 0, 
-                                                    "description": "Minimum value for the Y-Axis", 
-                                                    "type": "number"
-                                                }, 
-                                                "plots": {
-                                                    "description": "Plot configurations. Data sources must be configured for \"graph\" (or \"advanced\" with a decoder that sends graph data) in the \"swoConfig\" section", 
-                                                    "items": {
-                                                        "properties": {
-                                                            "color": {
-                                                                "pattern": "^#[0-9a-fA-F]{3}([0-9a-fA-F]{3})?$", 
-                                                                "type": "string"
-                                                            }, 
-                                                            "graphId": {
-                                                                "description": "Graph Data Source Id for the plot.", 
-                                                                "type": "string"
-                                                            }, 
-                                                            "label": {
-                                                                "description": "A label for this data set", 
-                                                                "type": "string"
-                                                            }
-                                                        }, 
-                                                        "required": [
-                                                            "graphId"
-                                                        ], 
-                                                        "type": "object"
-                                                    }, 
-                                                    "type": "array"
-                                                }, 
-                                                "timespan": {
-                                                    "default": 30, 
-                                                    "description": "Length of time (seconds) to be plotted on screen.", 
-                                                    "type": "number"
-                                                }, 
-                                                "type": {
-                                                    "enum": [
-                                                        "realtime"
-                                                    ], 
-                                                    "type": "string"
-                                                }
-                                            }, 
-                                            "required": [
-                                                "label", 
-                                                "plots", 
-                                                "minimum", 
-                                                "maximum"
-                                            ], 
-                                            "type": "object"
-                                        }, 
-                                        {
-                                            "properties": {
-                                                "label": {
-                                                    "description": "Label for graph", 
-                                                    "type": "string"
-                                                }, 
-                                                "timespan": {
-                                                    "default": 10, 
-                                                    "description": "The amount of time (seconds) that the XY Plot will show the trace for.", 
-                                                    "type": "number"
-                                                }, 
-                                                "type": {
-                                                    "enum": [
-                                                        "x-y-plot"
-                                                    ], 
-                                                    "type": "string"
-                                                }, 
-                                                "xGraphId": {
-                                                    "description": "Graph Data Source Id for the X axis", 
-                                                    "type": "string"
-                                                }, 
-                                                "xMaximum": {
-                                                    "default": 65535, 
-                                                    "description": "Maximum value on the X-Axis", 
-                                                    "type": "number"
-                                                }, 
-                                                "xMinimum": {
-                                                    "default": 0, 
-                                                    "description": "Minimum value on the X-Axis", 
-                                                    "type": "number"
-                                                }, 
-                                                "yGraphId": {
-                                                    "description": "Graph Data Source Id Port for the Y axis", 
-                                                    "type": "string"
-                                                }, 
-                                                "yMaximum": {
-                                                    "default": 65535, 
-                                                    "description": "Maximum value on the Y-Axis", 
-                                                    "type": "number"
-                                                }, 
-                                                "yMinimum": {
-                                                    "default": 0, 
-                                                    "description": "Minimum value on the Y-Axis", 
-                                                    "type": "number"
-                                                }
-                                            }, 
-                                            "required": [
-                                                "xGraphId", 
-                                                "yGraphId", 
-                                                "label"
-                                            ], 
-                                            "type": "object"
-                                        }
-                                    ]
-                                }, 
-                                "type": "array"
-                            }, 
-                            "ipAddress": {
-                                "default": null, 
-                                "description": "IP Address for networked J-Link Adapter", 
-                                "pattern": "^(25[0-5]|2[0-4][0-9]|1[0-9][0-9]|[1-9]?[0-9])\\.(25[0-5]|2[0-4][0-9]|1[0-9][0-9]|[1-9]?[0-9])\\.(25[0-5]|2[0-4][0-9]|1[0-9][0-9]|[1-9]?[0-9])\\.(25[0-5]|2[0-4][0-9]|1[0-9][0-9]|[1-9]?[0-9])$", 
-                                "type": "string"
-                            }, 
-                            "jlinkpath": {
-                                "default": "JLinkGDBServer", 
-                                "description": "Path to the JLink", 
-                                "type": "string"
-                            }, 
-                            "printCalls": {
-                                "default": false, 
-                                "description": "Prints all GDB calls to the console", 
-                                "type": "boolean"
-                            }, 
-                            "serialNumber": {
-                                "default": null, 
-                                "description": "J-Link Serial Number - only needed if multiple J-Links are connected to the computer", 
-                                "type": "string"
-                            }, 
-                            "showDevDebugOutput": {
-                                "default": false, 
-                                "description": "Prints all GDB responses to the console", 
-                                "type": "boolean"
-                            }, 
-                            "svdFile": {
-                                "default": null, 
-                                "description": "Path to an SVD file describing the peripherals of the microcontroller; if not supplied then one may be selected based upon the 'device' entered.", 
-                                "type": "string"
-                            }, 
-                            "swoConfig": {
-                                "properties": {
-                                    "cpuFrequency": {
-                                        "default": 0, 
-                                        "description": "Target CPU frequency in Hz; 0 will attempt to automatically calculate.", 
-                                        "type": "number"
-                                    }, 
-                                    "decoders": {
-                                        "description": "SWO Port Configuration", 
-                                        "items": {
-                                            "anyOf": [
-                                                {
-                                                    "properties": {
-                                                        "label": {
-                                                            "description": "A label for the output window.", 
-                                                            "type": "string"
-                                                        }, 
-                                                        "port": {
-                                                            "description": "SWO Port Number", 
-                                                            "maximum": 31, 
-                                                            "minimum": 0, 
-                                                            "type": "number"
-                                                        }, 
-                                                        "type": {
-                                                            "enum": [
-                                                                "console"
-                                                            ], 
-                                                            "type": "string"
-                                                        }
-                                                    }, 
-                                                    "required": [
-                                                        "port"
-                                                    ], 
-                                                    "type": "object"
-                                                }, 
-                                                {
-                                                    "properties": {
-                                                        "encoding": {
-                                                            "default": "unsigned", 
-                                                            "description": "This property is only used for binary and graph output formats.", 
-                                                            "enum": [
-                                                                "unsigned", 
-                                                                "signed", 
-                                                                "Q16.16", 
-                                                                "float"
-                                                            ], 
-                                                            "type": "string"
-                                                        }, 
-                                                        "label": {
-                                                            "description": "A label for the output window.", 
-                                                            "type": "string"
-                                                        }, 
-                                                        "port": {
-                                                            "description": "ITM Port Number", 
-                                                            "maximum": 31, 
-                                                            "minimum": 0, 
-                                                            "type": "number"
-                                                        }, 
-                                                        "scale": {
-                                                            "default": 1, 
-                                                            "description": "This setting will scale the raw value from the ITM port by the specified value. Can be used, for example, to scale a raw n-bit ADC reading to a voltage value. (e.g to scale a 12-bit ADC reading to a 3.3v scale you would need a scale value of 3.3/4096 = 0.0008056640625", 
-                                                            "type": "number"
-                                                        }, 
-                                                        "type": {
-                                                            "enum": [
-                                                                "binary"
-                                                            ], 
-                                                            "type": "string"
-                                                        }
-                                                    }, 
-                                                    "required": [
-                                                        "port"
-                                                    ], 
-                                                    "type": "object"
-                                                }, 
-                                                {
-                                                    "properties": {
-                                                        "encoding": {
-                                                            "default": "unsigned", 
-                                                            "description": "This property is only used for binary and graph output formats.", 
-                                                            "enum": [
-                                                                "unsigned", 
-                                                                "signed", 
-                                                                "Q16.16", 
-                                                                "float"
-                                                            ], 
-                                                            "type": "string"
-                                                        }, 
-                                                        "graphId": {
-                                                            "description": "The identifier to use for this data in graph configurations.", 
-                                                            "type": "string"
-                                                        }, 
-                                                        "port": {
-                                                            "description": "ITM Port Number", 
-                                                            "maximum": 31, 
-                                                            "minimum": 0, 
-                                                            "type": "number"
-                                                        }, 
-                                                        "scale": {
-                                                            "default": 1, 
-                                                            "description": "This setting will scale the raw value from the ITM port by the specified value. Can be used, for example, to scale a raw n-bit ADC reading to a voltage value. (e.g to scale a 12-bit ADC reading to a 3.3v scale you would need a scale value of 3.3/4096 = 0.0008056640625", 
-                                                            "type": "number"
-                                                        }, 
-                                                        "type": {
-                                                            "enum": [
-                                                                "graph"
-                                                            ], 
-                                                            "type": "string"
-                                                        }
-                                                    }, 
-                                                    "required": [
-                                                        "port", 
-                                                        "graphId"
-                                                    ], 
-                                                    "type": "object"
-                                                }, 
-                                                {
-                                                    "properties": {
-                                                        "config": {
-                                                            "additionalProperties": true, 
-                                                            "type": "object"
-                                                        }, 
-                                                        "decoder": {
-                                                            "description": "Path to a javascript module to implement the decoding functionality.", 
-                                                            "type": "string"
-                                                        }, 
-                                                        "ports": {
-                                                            "items": [
-                                                                "number"
-                                                            ], 
-                                                            "type": "array"
-                                                        }, 
-                                                        "type": {
-                                                            "enum": [
-                                                                "advanced"
-                                                            ], 
-                                                            "type": "string"
-                                                        }
-                                                    }, 
-                                                    "required": [
-                                                        "ports", 
-                                                        "decoder"
-                                                    ], 
-                                                    "type": "object"
-                                                }
-                                            ]
-                                        }, 
-                                        "type": "array"
-                                    }, 
-                                    "enabled": {
-                                        "default": false, 
-                                        "description": "Enable SWO decoding.", 
-                                        "type": "boolean"
-                                    }, 
-                                    "profile": {}, 
-                                    "swoFrequency": {
-                                        "default": 0, 
-                                        "description": "SWO frequency in Hz; 0 will attempt to automatically calculate.", 
-                                        "type": "number"
-                                    }
-                                }, 
-                                "required": [], 
-                                "type": "object"
-                            }
-                        }, 
-                        "required": [
-                            "executable", 
-                            "device"
-                        ]
-                    }, 
-                    "launch": {
-                        "properties": {
-                            "cwd": {
-                                "description": "Path of project", 
-                                "type": "string"
-                            }, 
-                            "debugger_args": {
-                                "default": [], 
-                                "description": "Additional arguments to pass to GDB", 
-                                "type": "array"
-                            }, 
-                            "device": {
-                                "default": "", 
-                                "description": "J-Link Target Device Identifier", 
-                                "type": "string"
-                            }, 
-                            "executable": {
-                                "description": "Path of executable", 
-                                "type": "string"
-                            }, 
-                            "gdbpath": {
-                                "default": "arm-none-eabi-gdb", 
-                                "description": "Path to the gdb executable or the command if in PATH", 
-                                "type": "string"
-                            }, 
-                            "graphConfig": {
-                                "items": {
-                                    "oneOf": [
-                                        {
-                                            "properties": {
-                                                "annotate": {
-                                                    "default": true, 
-                                                    "description": "Create annotations on the graph for when the target processor starts and stops execution. (green line for starting execution, red line for stopping execution).", 
-                                                    "type": "boolean"
-                                                }, 
-                                                "label": {
-                                                    "description": "Label for Graph", 
-                                                    "type": "string"
-                                                }, 
-                                                "maximum": {
-                                                    "default": 65535, 
-                                                    "description": "Maximum value for the X-Axis", 
-                                                    "type": "number"
-                                                }, 
-                                                "minimum": {
-                                                    "default": 0, 
-                                                    "description": "Minimum value for the Y-Axis", 
-                                                    "type": "number"
-                                                }, 
-                                                "plots": {
-                                                    "description": "Plot configurations. Data sources must be configured for \"graph\" (or \"advanced\" with a decoder that sends graph data) in the \"swoConfig\" section", 
-                                                    "items": {
-                                                        "properties": {
-                                                            "color": {
-                                                                "pattern": "^#[0-9a-fA-F]{3}([0-9a-fA-F]{3})?$", 
-                                                                "type": "string"
-                                                            }, 
-                                                            "graphId": {
-                                                                "description": "Graph Data Source Id for the plot.", 
-                                                                "type": "string"
-                                                            }, 
-                                                            "label": {
-                                                                "description": "A label for this data set", 
-                                                                "type": "string"
-                                                            }
-                                                        }, 
-                                                        "required": [
-                                                            "graphId"
-                                                        ], 
-                                                        "type": "object"
-                                                    }, 
-                                                    "type": "array"
-                                                }, 
-                                                "timespan": {
-                                                    "default": 30, 
-                                                    "description": "Length of time (seconds) to be plotted on screen.", 
-                                                    "type": "number"
-                                                }, 
-                                                "type": {
-                                                    "enum": [
-                                                        "realtime"
-                                                    ], 
-                                                    "type": "string"
-                                                }
-                                            }, 
-                                            "required": [
-                                                "label", 
-                                                "plots", 
-                                                "minimum", 
-                                                "maximum"
-                                            ], 
-                                            "type": "object"
-                                        }, 
-                                        {
-                                            "properties": {
-                                                "label": {
-                                                    "description": "Label for graph", 
-                                                    "type": "string"
-                                                }, 
-                                                "timespan": {
-                                                    "default": 10, 
-                                                    "description": "The amount of time (seconds) that the XY Plot will show the trace for.", 
-                                                    "type": "number"
-                                                }, 
-                                                "type": {
-                                                    "enum": [
-                                                        "x-y-plot"
-                                                    ], 
-                                                    "type": "string"
-                                                }, 
-                                                "xGraphId": {
-                                                    "description": "Graph Data Source Id for the X axis", 
-                                                    "type": "string"
-                                                }, 
-                                                "xMaximum": {
-                                                    "default": 65535, 
-                                                    "description": "Maximum value on the X-Axis", 
-                                                    "type": "number"
-                                                }, 
-                                                "xMinimum": {
-                                                    "default": 0, 
-                                                    "description": "Minimum value on the X-Axis", 
-                                                    "type": "number"
-                                                }, 
-                                                "yGraphId": {
-                                                    "description": "Graph Data Source Id Port for the Y axis", 
-                                                    "type": "string"
-                                                }, 
-                                                "yMaximum": {
-                                                    "default": 65535, 
-                                                    "description": "Maximum value on the Y-Axis", 
-                                                    "type": "number"
-                                                }, 
-                                                "yMinimum": {
-                                                    "default": 0, 
-                                                    "description": "Minimum value on the Y-Axis", 
-                                                    "type": "number"
-                                                }
-                                            }, 
-                                            "required": [
-                                                "xGraphId", 
-                                                "yGraphId", 
-                                                "label"
-                                            ], 
-                                            "type": "object"
-                                        }
-                                    ]
-                                }, 
-                                "type": "array"
-                            }, 
-                            "ipAddress": {
-                                "default": null, 
-                                "description": "IP Address for networked J-Link Adapter", 
-                                "pattern": "^(25[0-5]|2[0-4][0-9]|1[0-9][0-9]|[1-9]?[0-9])\\.(25[0-5]|2[0-4][0-9]|1[0-9][0-9]|[1-9]?[0-9])\\.(25[0-5]|2[0-4][0-9]|1[0-9][0-9]|[1-9]?[0-9])\\.(25[0-5]|2[0-4][0-9]|1[0-9][0-9]|[1-9]?[0-9])$", 
-                                "type": "string"
-                            }, 
-                            "jlinkpath": {
-                                "default": "JLinkGDBServer", 
-                                "description": "Path to the JLink", 
-                                "type": "string"
-                            }, 
-                            "printCalls": {
-                                "default": false, 
-                                "description": "Prints all GDB calls to the console", 
-                                "type": "boolean"
-                            }, 
-                            "serialNumber": {
-                                "default": null, 
-                                "description": "J-Link Serial Number - only needed if multiple J-Links are connected to the computer", 
-                                "type": "string"
-                            }, 
-                            "showDevDebugOutput": {
-                                "default": false, 
-                                "description": "Prints all GDB responses to the console", 
-                                "type": "boolean"
-                            }, 
-                            "svdFile": {
-                                "default": null, 
-                                "description": "Path to an SVD file describing the peripherals of the microcontroller; if not supplied then one may be selected based upon the 'device' entered.", 
-                                "type": "string"
-                            }, 
-                            "swoConfig": {
-                                "properties": {
-                                    "cpuFrequency": {
-                                        "default": 0, 
-                                        "description": "Target CPU frequency in Hz; 0 will attempt to automatically calculate.", 
-                                        "type": "number"
-                                    }, 
-                                    "decoders": {
-                                        "description": "SWO Port Configuration", 
-                                        "items": {
-                                            "anyOf": [
-                                                {
-                                                    "properties": {
-                                                        "label": {
-                                                            "description": "A label for the output window.", 
-                                                            "type": "string"
-                                                        }, 
-                                                        "port": {
-                                                            "description": "SWO Port Number", 
-                                                            "maximum": 31, 
-                                                            "minimum": 0, 
-                                                            "type": "number"
-                                                        }, 
-                                                        "type": {
-                                                            "enum": [
-                                                                "console"
-                                                            ], 
-                                                            "type": "string"
-                                                        }
-                                                    }, 
-                                                    "required": [
-                                                        "port"
-                                                    ], 
-                                                    "type": "object"
-                                                }, 
-                                                {
-                                                    "properties": {
-                                                        "encoding": {
-                                                            "default": "unsigned", 
-                                                            "description": "This property is only used for binary and graph output formats.", 
-                                                            "enum": [
-                                                                "unsigned", 
-                                                                "signed", 
-                                                                "Q16.16", 
-                                                                "float"
-                                                            ], 
-                                                            "type": "string"
-                                                        }, 
-                                                        "label": {
-                                                            "description": "A label for the output window.", 
-                                                            "type": "string"
-                                                        }, 
-                                                        "port": {
-                                                            "description": "ITM Port Number", 
-                                                            "maximum": 31, 
-                                                            "minimum": 0, 
-                                                            "type": "number"
-                                                        }, 
-                                                        "scale": {
-                                                            "default": 1, 
-                                                            "description": "This setting will scale the raw value from the ITM port by the specified value. Can be used, for example, to scale a raw n-bit ADC reading to a voltage value. (e.g to scale a 12-bit ADC reading to a 3.3v scale you would need a scale value of 3.3/4096 = 0.0008056640625", 
-                                                            "type": "number"
-                                                        }, 
-                                                        "type": {
-                                                            "enum": [
-                                                                "binary"
-                                                            ], 
-                                                            "type": "string"
-                                                        }
-                                                    }, 
-                                                    "required": [
-                                                        "port"
-                                                    ], 
-                                                    "type": "object"
-                                                }, 
-                                                {
-                                                    "properties": {
-                                                        "encoding": {
-                                                            "default": "unsigned", 
-                                                            "description": "This property is only used for binary and graph output formats.", 
-                                                            "enum": [
-                                                                "unsigned", 
-                                                                "signed", 
-                                                                "Q16.16", 
-                                                                "float"
-                                                            ], 
-                                                            "type": "string"
-                                                        }, 
-                                                        "graphId": {
-                                                            "description": "The identifier to use for this data in graph configurations.", 
-                                                            "type": "string"
-                                                        }, 
-                                                        "port": {
-                                                            "description": "ITM Port Number", 
-                                                            "maximum": 31, 
-                                                            "minimum": 0, 
-                                                            "type": "number"
-                                                        }, 
-                                                        "scale": {
-                                                            "default": 1, 
-                                                            "description": "This setting will scale the raw value from the ITM port by the specified value. Can be used, for example, to scale a raw n-bit ADC reading to a voltage value. (e.g to scale a 12-bit ADC reading to a 3.3v scale you would need a scale value of 3.3/4096 = 0.0008056640625", 
-                                                            "type": "number"
-                                                        }, 
-                                                        "type": {
-                                                            "enum": [
-                                                                "graph"
-                                                            ], 
-                                                            "type": "string"
-                                                        }
-                                                    }, 
-                                                    "required": [
-                                                        "port", 
-                                                        "graphId"
-                                                    ], 
-                                                    "type": "object"
-                                                }, 
-                                                {
-                                                    "properties": {
-                                                        "config": {
-                                                            "additionalProperties": true, 
-                                                            "type": "object"
-                                                        }, 
-                                                        "decoder": {
-                                                            "description": "Path to a javascript module to implement the decoding functionality.", 
-                                                            "type": "string"
-                                                        }, 
-                                                        "ports": {
-                                                            "items": [
-                                                                "number"
-                                                            ], 
-                                                            "type": "array"
-                                                        }, 
-                                                        "type": {
-                                                            "enum": [
-                                                                "advanced"
-                                                            ], 
-                                                            "type": "string"
-                                                        }
-                                                    }, 
-                                                    "required": [
-                                                        "ports", 
-                                                        "decoder"
-                                                    ], 
-                                                    "type": "object"
-                                                }
-                                            ]
-                                        }, 
-                                        "type": "array"
-                                    }, 
-                                    "enabled": {
-                                        "default": false, 
-                                        "description": "Enable SWO decoding.", 
-                                        "type": "boolean"
-                                    }, 
-                                    "profile": {}, 
-                                    "swoFrequency": {
-                                        "default": 0, 
-                                        "description": "SWO frequency in Hz; 0 will attempt to automatically calculate.", 
-                                        "type": "number"
-                                    }
-                                }, 
-                                "required": [], 
-                                "type": "object"
-                            }
-                        }, 
-                        "required": [
-                            "executable", 
-                            "device"
-                        ]
->>>>>>> 85eaa3e9
                     }
                 }, 
                 "enableBreakpointsFor": {
@@ -1863,7 +1148,6 @@
         "copy-paste": "^1.3.0", 
         "portastic": "^1.0.1", 
         "protobufjs": "~6.8.4", 
-        "ringbufferjs": "^1.1.0", 
         "tmp": "0.0.33", 
         "vscode-debugadapter": "^1.16.0", 
         "vscode-debugprotocol": "^1.16.0", 
