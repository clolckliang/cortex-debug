--- conflicted
+++ resolved
@@ -18,10 +18,6 @@
 			"name": "Debug Server",
 			"type": "node",
 			"request": "launch",
-<<<<<<< HEAD
-
-=======
->>>>>>> 4b730348
 			"runtimeArgs": [ "--nolazy", "--trace-warnings" ],
 			"program": "${workspaceRoot}/dist/debugadapter.js",
 			"stopOnEntry": false,
