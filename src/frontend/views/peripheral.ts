import * as vscode from 'vscode';
import * as fs from 'fs';
import * as path from 'path';

import { ProviderResult } from 'vscode';
import { NodeSetting } from '../../common';
import reporting from '../../reporting';
import { PeripheralBaseNode } from './nodes/basenode';
import { PeripheralNode } from './nodes/peripheralnode';
import { SVDParser } from '../svd';
import { MessageNode } from './nodes/messagenode';

export class PeripheralTreeProvider implements vscode.TreeDataProvider<PeripheralBaseNode> {
    // tslint:disable-next-line:variable-name
    public _onDidChangeTreeData: vscode.EventEmitter<PeripheralBaseNode | undefined> = new vscode.EventEmitter<PeripheralBaseNode | undefined>();
    public readonly onDidChangeTreeData: vscode.Event<PeripheralBaseNode | undefined> = this._onDidChangeTreeData.event;
    
    private peripherials: PeripheralNode[] = [];
    private loaded: boolean = false;
    private svdFileName: string | null;
    
    constructor() {

    }

    private saveState(path: string): void {
        const state: NodeSetting[] = [];
        this.peripherials.forEach((p) => {
            state.push(... p.saveState());
        });
        
        fs.writeFileSync(path, JSON.stringify(state), { encoding: 'utf8', flag: 'w' });
    }
    
    private loadSVD(SVDFile: string): Thenable<any> {
        if (!path.isAbsolute(SVDFile)) {
            const fullpath = path.normalize(path.join(vscode.workspace.workspaceFolders[0].uri.fsPath, SVDFile));
            SVDFile = fullpath;
        }

        this.svdFileName = SVDFile;
        return SVDParser.parseSVD(SVDFile).then((peripherals) => {
            this.peripherials = peripherals;
            this.loaded = true;
            return true;
        });
    }

    private findNodeByPath(path: string): PeripheralBaseNode {
        const pathParts = path.split('.');
        const peripheral = this.peripherials.find((p) => p.name === pathParts[0]);
        if (!peripheral) { return null; }
        
        return peripheral.findByPath(pathParts.slice(1));
    }

    public refresh(): void {
        this._onDidChangeTreeData.fire(undefined);
    }

    public getTreeItem(element: PeripheralBaseNode): vscode.TreeItem | Promise<vscode.TreeItem> {
        return element.getTreeItem();
    }

    public getChildren(element?: PeripheralBaseNode): ProviderResult<PeripheralBaseNode[]> {
        if (this.loaded && this.peripherials.length > 0) {
            if (element) {
                return element.getChildren();
            }
            else {
                return this.peripherials;
            }
        }
        else if (!this.loaded) {
            return [new MessageNode('No SVD File Loaded: ' + this.svdFileName || 'None', null)];
        }
        else {
            return [];
        }
    }

    public debugSessionStarted(svdfile: string): Thenable<any> {
        return new Promise<void>((resolve, reject) => {
            this.peripherials = [];
            this.loaded = false;
            this._onDidChangeTreeData.fire(undefined);
            
            if (svdfile) {
                setTimeout(() => {
                    this.loadSVD(svdfile).then(
                        () => {
                            vscode.workspace.findFiles('.vscode/.cortex-debug.peripherals.state.json', null, 1).then((value) => {
                                if (value.length > 0) {
                                    const fspath = value[0].fsPath;
                                    const data = fs.readFileSync(fspath, 'utf8');
                                    const settings = JSON.parse(data);
                                    settings.forEach((s: NodeSetting) => {
                                        const node = this.findNodeByPath(s.node);
                                        if (node) {
                                            node.expanded = s.expanded || false;
                                            node.pinned = s.pinned || false;
                                            node.format = s.format;
                                        }
                                    });
<<<<<<< HEAD
                                    this._onDidChangeTreeData.fire(undefined);
=======
                                    this.peripherials.sort(PeripheralNode.compare);
                                    this._onDidChangeTreeData.fire();
>>>>>>> 653f0e9a
                                }
                            }, (error) => {

                            });
                            this._onDidChangeTreeData.fire(undefined);
                            resolve();
                            reporting.sendEvent('Peripheral View', 'Used', svdfile);
                        },
                        (e) => {
                            this.peripherials = [];
                            this.loaded = false;
                            this._onDidChangeTreeData.fire(undefined);
                            const msg = `Unable to parse SVD file: ${e.toString()}`;
                            vscode.window.showErrorMessage(msg);
                            if (vscode.debug.activeDebugConsole) {
                                vscode.debug.activeDebugConsole.appendLine(msg);
                            }
                            resolve();
                            reporting.sendEvent('Peripheral View', 'Error', e.toString());
                        }
                    );
                }, 150);
            }
            else {
                resolve();
                reporting.sendEvent('Peripheral View', 'No SVD');
            }
        });
    }

    public debugSessionTerminated(): Thenable<any> {
        if (vscode.workspace.workspaceFolders && vscode.workspace.workspaceFolders.length > 0) {
            const fspath = path.join(vscode.workspace.workspaceFolders[0].uri.fsPath, '.vscode', '.cortex-debug.peripherals.state.json');
            this.saveState(fspath);
        }
        
        this.peripherials = [];
        this.loaded = false;
        this._onDidChangeTreeData.fire(undefined);
        return Promise.resolve(true);
    }

    public debugStopped() {
        if (this.loaded) {
            const promises = this.peripherials.map((p) => p.updateData());
            Promise.all(promises).then((_) => { this._onDidChangeTreeData.fire(undefined); }, (_) => { this._onDidChangeTreeData.fire(undefined); });
        }
    }

    public debugContinued() {
        
    }

    public togglePinPeripheral(node: PeripheralBaseNode) {
        node.pinned = !node.pinned;
        this.peripherials.sort(PeripheralNode.compare);
    }
}<|MERGE_RESOLUTION|>--- conflicted
+++ resolved
@@ -72,7 +72,7 @@
             }
         }
         else if (!this.loaded) {
-            return [new MessageNode('No SVD File Loaded: ' + this.svdFileName || 'None', null)];
+            return [new MessageNode('Unable to load SVD File: ' + (this.svdFileName || 'Not specified'), null)];
         }
         else {
             return [];
@@ -102,12 +102,9 @@
                                             node.format = s.format;
                                         }
                                     });
-<<<<<<< HEAD
+
+                                    this.peripherials.sort(PeripheralNode.compare);
                                     this._onDidChangeTreeData.fire(undefined);
-=======
-                                    this.peripherials.sort(PeripheralNode.compare);
-                                    this._onDidChangeTreeData.fire();
->>>>>>> 653f0e9a
                                 }
                             }, (error) => {
 
