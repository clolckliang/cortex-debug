--- conflicted
+++ resolved
@@ -28,20 +28,22 @@
 }
 
 class CortexDebugExtension {
-<<<<<<< HEAD
     private adapterOutputChannel: vscode.OutputChannel = null;
     private swo: SWOCore = null;
     private swosource: SWOSource = null;
 
     private peripheralProvider: PeripheralTreeProvider;
     private registerProvider: RegisterTreeProvider;
+    private memoryProvider: MemoryContentProvider;
 
     private SVDDirectory: SVDInfo[] = [];
     private functionSymbols: SymbolInformation[] = null;
+    private memdocs: vscode.TextDocument[] = [];
 
     constructor(private context: vscode.ExtensionContext) {
         this.peripheralProvider = new PeripheralTreeProvider();
         this.registerProvider = new RegisterTreeProvider();
+        this.memoryProvider = new MemoryContentProvider();
 
         let tmp = [];
         try {
@@ -61,7 +63,7 @@
         Reporting.activate(context);
 
         context.subscriptions.push(
-            vscode.workspace.registerTextDocumentContentProvider('examinememory', new MemoryContentProvider()),
+            vscode.workspace.registerTextDocumentContentProvider('examinememory', this.memoryProvider),
             vscode.workspace.registerTextDocumentContentProvider('disassembly', new DisassemblyContentProvider()),
             vscode.commands.registerCommand('cortex-debug.peripherals.updateNode', this.peripheralsUpdateNode.bind(this)),
             vscode.commands.registerCommand('cortex-debug.peripherals.selectedNode', this.peripheralsSelectedNode.bind(this)),
@@ -79,6 +81,7 @@
             vscode.debug.onDidStartDebugSession(this.debugSessionStarted.bind(this)),
             vscode.debug.onDidTerminateDebugSession(this.debugSessionTerminated.bind(this)),
             vscode.window.onDidChangeActiveTextEditor(this.activeEditorChanged.bind(this)),
+            vscode.workspace.onDidCloseTextDocument(this.closeDoc.bind(this)),
             vscode.debug.registerDebugConfigurationProvider('jlink-gdb', new DeprecatedDebugConfigurationProvider(context, 'jlink')),
             vscode.debug.registerDebugConfigurationProvider('openocd-gdb', new DeprecatedDebugConfigurationProvider(context, 'openocd')),
             vscode.debug.registerDebugConfigurationProvider('stutil-gdb', new DeprecatedDebugConfigurationProvider(context, 'stutil')),
@@ -101,6 +104,14 @@
             else {
                 vscode.debug.activeDebugSession.customRequest('set-active-editor', { path: `${uri.scheme}://${uri.authority}${uri.path}` });
             }
+        }
+    }
+
+    private closeDoc(doc: vscode.TextDocument) {
+        if (doc.fileName.endsWith('.cdmem')) {
+            // remove this doc from this.memdocs array
+            const idx = this.memdocs.findIndex((val) => val === doc);
+            this.memdocs.splice(idx, 1);
         }
     }
 
@@ -232,6 +243,7 @@
                         vscode.workspace.openTextDocument(vscode.Uri.parse(`examinememory:///Memory%20[${address}+${length}].cdmem?address=${address}&length=${length}&timestamp=${timestamp}`))
                                         .then((doc) => {
                                             vscode.window.showTextDocument(doc, { viewColumn: 2 });
+                                            this.memdocs.push(doc);
                                             Reporting.sendEvent('Examine Memory', 'Used');
                                         }, (error) => {
                                             vscode.window.showErrorMessage(`Failed to examine memory: ${error}`);
@@ -393,6 +405,7 @@
     private receivedStopEvent(e) {
         this.peripheralProvider.debugStopped();
         this.registerProvider.debugStopped();
+        this.memdocs.forEach((doc) => { this.memoryProvider.update(doc); });
         if (this.swo) { this.swo.debugStopped(); }
     }
 
@@ -449,442 +462,6 @@
 
         this.swo = new SWOCore(this.swosource, args, this.context.extensionPath);
     }
-=======
-	private adapterOutputChannel: vscode.OutputChannel = null;
-	private swo: SWOCore = null;
-	private swosource: SWOSource = null;
-
-	private peripheralProvider: PeripheralTreeProvider;
-	private registerProvider: RegisterTreeProvider;
-	private memoryProvider: MemoryContentProvider;
-
-	private SVDDirectory: SVDInfo[] = [];
-	private functionSymbols: SymbolInformation[] = null;
-	private memdocs: vscode.TextDocument[] = [];
-
-	constructor(private context: vscode.ExtensionContext) {
-		this.peripheralProvider = new PeripheralTreeProvider();
-		this.registerProvider = new RegisterTreeProvider();
-
-		let tmp = [];
-		try {
-			let dirPath = path.join(context.extensionPath, "data", "SVDMap.json");
-			tmp = JSON.parse(fs.readFileSync(dirPath, 'utf8'));
-		}
-		catch(e) {}
-
-		this.SVDDirectory = tmp.map(de => {
-			let exp = null;
-			if (de.id) { exp = new RegExp('^' + de.id + '$', ''); }
-			else { exp = new RegExp(de.expression, de.flags) }
-
-			return { expression: exp, path: de.path };
-		});
-
-		Reporting.activate(context);
-		this.memoryProvider = new MemoryContentProvider();
-		context.subscriptions.push(vscode.workspace.registerTextDocumentContentProvider('examinememory', this.memoryProvider));
-		context.subscriptions.push(vscode.workspace.registerTextDocumentContentProvider('disassembly', new DisassemblyContentProvider()));
-
-		context.subscriptions.push(vscode.commands.registerCommand('cortex-debug.peripherals.updateNode', this.peripheralsUpdateNode.bind(this)));
-		context.subscriptions.push(vscode.commands.registerCommand('cortex-debug.peripherals.selectedNode', this.peripheralsSelectedNode.bind(this)));
-		context.subscriptions.push(vscode.commands.registerCommand('cortex-debug.peripherals.copyValue', this.peripheralsCopyValue.bind(this)));
-		context.subscriptions.push(vscode.commands.registerCommand('cortex-debug.peripherals.setFormat', this.peripheralsSetFormat.bind(this)));
-		context.subscriptions.push(vscode.commands.registerCommand('cortex-debug.registers.selectedNode', this.registersSelectedNode.bind(this)));
-		context.subscriptions.push(vscode.commands.registerCommand('cortex-debug.registers.copyValue', this.registersCopyValue.bind(this)));
-		context.subscriptions.push(vscode.commands.registerCommand('cortex-debug.registers.setFormat', this.registersSetFormat.bind(this)));
-		context.subscriptions.push(vscode.commands.registerCommand('cortex-debug.examineMemory', this.examineMemory.bind(this)));
-		context.subscriptions.push(vscode.commands.registerCommand('cortex-debug.viewDisassembly', this.showDisassembly.bind(this)));
-		context.subscriptions.push(vscode.commands.registerCommand('cortex-debug.setForceDisassembly', this.setForceDisassembly.bind(this)));
-		
-		context.subscriptions.push(vscode.window.registerTreeDataProvider('cortex-debug.peripherals', this.peripheralProvider));
-		context.subscriptions.push(vscode.window.registerTreeDataProvider('cortex-debug.registers', this.registerProvider));	
-		
-		context.subscriptions.push(vscode.debug.onDidReceiveDebugSessionCustomEvent(this.receivedCustomEvent.bind(this)));
-		context.subscriptions.push(vscode.debug.onDidStartDebugSession(this.debugSessionStarted.bind(this)));
-		context.subscriptions.push(vscode.debug.onDidTerminateDebugSession(this.debugSessionTerminated.bind(this)));
-		context.subscriptions.push(vscode.window.onDidChangeActiveTextEditor(this.activeEditorChanged.bind(this)));
-		context.subscriptions.push(vscode.workspace.onDidCloseTextDocument(this.closeDoc.bind(this)));
-
-		context.subscriptions.push(vscode.debug.registerDebugConfigurationProvider('jlink-gdb', new DeprecatedDebugConfigurationProvider(context, 'jlink')));
-		context.subscriptions.push(vscode.debug.registerDebugConfigurationProvider('openocd-gdb', new DeprecatedDebugConfigurationProvider(context, 'openocd')));
-		context.subscriptions.push(vscode.debug.registerDebugConfigurationProvider('stutil-gdb', new DeprecatedDebugConfigurationProvider(context, 'stutil')));
-		context.subscriptions.push(vscode.debug.registerDebugConfigurationProvider('pyocd-gdb', new DeprecatedDebugConfigurationProvider(context, 'pyocd')));
-		context.subscriptions.push(vscode.debug.registerDebugConfigurationProvider('cortex-debug', new CortexDebugConfigurationProvider(context)));
-	}
-
-	getSVDFile(device: string): string {
-		let entry = this.SVDDirectory.find(de => de.expression.test(device));
-		return entry ? entry.path : null;
-	}
-
-	activeEditorChanged(editor: vscode.TextEditor) {
-		if (editor !== undefined && vscode.debug.activeDebugSession) {
-			let uri = editor.document.uri;
-			if (uri.scheme == 'file') {
-				vscode.debug.activeDebugSession.customRequest('set-active-editor', { path: uri.path });
-			}
-			else {
-				vscode.debug.activeDebugSession.customRequest('set-active-editor', { path: `${uri.scheme}://${uri.authority}${uri.path}` });
-			}
-		}
-	}
-
-	async showDisassembly() {
-		if (!vscode.debug.activeDebugSession) {
-			vscode.window.showErrorMessage('No debugging session available');
-			return;
-		}
-
-		if (!this.functionSymbols) {
-			try {
-				let resp = await vscode.debug.activeDebugSession.customRequest('load-function-symbols');
-				this.functionSymbols = resp.functionSymbols;
-			}
-			catch (e) {
-				vscode.window.showErrorMessage('Unable to load symbol table. Disassembly view unavailable.');
-			}
-		}
-
-		try {
-			let funcname: string = await vscode.window.showInputBox({
-				placeHolder: 'main',
-				ignoreFocusOut: true,
-				prompt: 'Function Name to Disassemble'
-			});
-
-			let functions = this.functionSymbols.filter(s => s.name == funcname);
-
-			let url: string;
-
-			if (functions.length === 0) {
-				vscode.window.showErrorMessage(`No function with name ${funcname} found.`);
-			}
-			else if (functions.length === 1) {
-				if (functions[0].scope == SymbolScope.Global) {
-					url = `disassembly:///${functions[0].name}.cdasm`;
-				}
-				else {
-					url = `disassembly:///${functions[0].file}::${functions[0].name}.cdasm`;
-				}
-			}
-			else {
-				let selected = await vscode.window.showQuickPick(functions.map(f => {
-					return {
-						label: f.name,
-						name: f.name,
-						file: f.file,
-						scope: f.scope,
-						description: f.scope == SymbolScope.Global ? 'Global Scope' : `Static in ${f.file}`
-					};
-				}), {
-					ignoreFocusOut: true
-				});
-
-				if (selected.scope == SymbolScope.Global) {
-					url = `disassembly:///${selected.name}.cdasm`;
-				}
-				else {
-					url = `disassembly:///${selected.file}::${selected.name}.cdasm`;
-				}
-			}
-
-			vscode.window.showTextDocument(vscode.Uri.parse(url));
-		}
-		catch (e) {
-			vscode.window.showErrorMessage('Unable to show disassembly.');
-		}
-	}
-
-	setForceDisassembly() {
-		vscode.window.showQuickPick(
-			[
-				{ label: 'Auto', description: 'Show disassembly for functions when source cannot be located.' },
-				{ label: 'Forced', description: 'Always show disassembly for functions.' }
-			], 
-			{ matchOnDescription: true, ignoreFocusOut: true }
-		).then((result) => {
-			let force = result.label == 'Forced';
-			vscode.debug.activeDebugSession.customRequest('set-force-disassembly', { force: force });
-		}, error => {});
-	}
-
-	examineMemory() {
-		function validateValue(address) {
-			if(/^0x[0-9a-f]{1,8}$/i.test(address)) {
-				return address;
-			}
-			else if(/^[0-9]+$/i.test(address)) {
-				return address;
-			}
-			else {
-				return null;
-			}
-		}
-
-		if (!vscode.debug.activeDebugSession) {
-			vscode.window.showErrorMessage('No debugging session available');
-			return;
-		}
-
-		vscode.window.showInputBox({
-			placeHolder: 'Prefix with 0x for hexidecimal format',
-			ignoreFocusOut: true,
-			prompt: 'Memory Address'			
-		}).then(
-			address => {
-				if (!validateValue(address)) {
-					vscode.window.showErrorMessage('Invalid memory address entered');
-					Reporting.sendEvent('examine-memory-invalid-address', { address: address }, {});
-					return;
-				}
-
-				vscode.window.showInputBox({
-					placeHolder: 'Prefix with 0x for hexidecimal format',
-					ignoreFocusOut: true,
-					prompt: 'Length'
-				}).then(
-					(length) => {
-						if (!validateValue(length)) {
-							vscode.window.showErrorMessage('Invalid length entered');
-							Reporting.sendEvent('examine-memory-invalid-length', { length: length }, {});
-							return;
-						}
-
-						Reporting.sendEvent('examine-memory', {}, {});
-						let timestamp = new Date().getTime();
-						vscode.workspace.openTextDocument(vscode.Uri.parse(`examinememory:///Memory%20[${address}+${length}].cdmem?address=${address}&length=${length}&timestamp=${timestamp}`))
-										.then((doc) => {
-											vscode.window.showTextDocument(doc, { viewColumn: 2 });
-											this.memdocs.push(doc);
-										}, (error) => {
-											vscode.window.showErrorMessage(`Failed to examine memory: ${error}`);
-										})
-					},
-					(error) => {
-
-					}
-				);
-			},
-			(error) => {
-
-			}
-		);
-	}
-
-	// Peripherals
-	peripheralsUpdateNode(node: TreeNode): void {
-		node.node.performUpdate().then((result) => {
-			if (result) {
-				this.peripheralProvider.refresh();
-			}
-		}, (error) => {
-			vscode.window.showErrorMessage(`Unable to update value: ${error.toString()}`);
-		});
-	}
-
-	peripheralsSelectedNode(node: BaseNode): void {
-		if (node.recordType != RecordType.Field) { node.expanded = !node.expanded; }
-
-		node.selected().then((updated) => {
-			if (updated) {
-				this.peripheralProvider.refresh();
-			}
-		}, (error) => {
-			console.log('Error Selecting Node: ', error.toString());
-		});
-	}
-
-	peripheralsCopyValue(tn: TreeNode): void {
-		let cv = tn.node.getCopyValue();
-		if (cv) {
-			CopyPaste.copy(cv);
-		}
-	}
-
-	async peripheralsSetFormat(tn: TreeNode): Promise<void> {
-		let result = await vscode.window.showQuickPick([
-			{ label: "Auto", description: "Automatically choose format (Inherits from parent otherwise binary for fields that are 3 bits or less, hexidecimal otherwise)", value: NumberFormat.Auto },
-			{ label: "Hex", description: "Format value in hexidecimal", value: NumberFormat.Hexidecimal },
-			{ label: "Decimal", description: "Format value in decimal", value: NumberFormat.Decimal },
-			{ label: "Binary", description: "Format value in binary", value: NumberFormat.Binary }
-		]);
-
-		tn.node.setFormat(result.value);
-		this.peripheralProvider.refresh();
-	}
-
-	// Registers
-	registersSelectedNode(node: BaseNode): void {
-		if (node.recordType != RRecordType.Field) { node.expanded = !node.expanded; }
-	}
-
-	registersCopyValue(tn: RTreeNode): void {
-		let cv = tn.node.getCopyValue();
-		if (cv) {
-			CopyPaste.copy(cv);
-		}
-	}
-
-	async registersSetFormat(tn: RTreeNode): Promise<void> {
-		let result = await vscode.window.showQuickPick([
-			{ label: "Auto", description: "Automatically choose format (Inherits from parent otherwise binary for fields that are 3 bits or less, hexidecimal otherwise)", value: NumberFormat.Auto },
-			{ label: "Hex", description: "Format value in hexidecimal", value: NumberFormat.Hexidecimal },
-			{ label: "Decimal", description: "Format value in decimal", value: NumberFormat.Decimal },
-			{ label: "Binary", description: "Format value in binary", value: NumberFormat.Binary }
-		]);
-		
-		tn.node.setFormat(result.value);
-		this.registerProvider.refresh();
-	}
-
-	// Memory view
-	closeDoc(doc: vscode.TextDocument) {
-		if (doc.fileName.endsWith(".cdmem")) {
-			// remove this doc from this.memdocs array
-			let idx = this.memdocs.findIndex((val) => {
-				return val === doc;
-			});
-			this.memdocs.splice(idx, 1);
-		}
-	}
-
-	// Debug Events
-	debugSessionStarted(session: vscode.DebugSession) {
-		// Clean-up Old output channels
-		if (this.swo) {
-			this.swo.dispose();
-			this.swo = null;
-		}
-
-		this.functionSymbols = null;
-
-		session.customRequest('get-arguments').then(args => {
-			let svdfile = args.svdFile;
-			if (!svdfile) {
-				let basepath = this.getSVDFile(args.device);
-				if(basepath) {
-					svdfile = path.join(this.context.extensionPath, basepath);
-				}
-			}
-
-			let info = {
-				type: args.servertype,
-				swo: args.swoConfig.enabled ? 'enabled' : 'disabled',
-				graphing: (args.graphConfig && args.graphConfig.length > 0) ? 'enabled' : 'disabled'
-			};
-
-			if (args.type == 'jlink-gdb' || (args.type == 'stutil-gdb' && args.device)) {
-				info['device'] = args.device;
-			}
-
-			Reporting.sendEvent('debug-session-started', info, {});
-			
-			this.registerProvider.debugSessionStarted();
-			this.peripheralProvider.debugSessionStarted(svdfile ? svdfile : null);
-
-			if(this.swosource) { this.initializeSWO(args); }
-		}, error => {
-			//TODO: Error handling for unable to get arguments
-		});
-	}
-
-	debugSessionTerminated(session: vscode.DebugSession) {
-		Reporting.sendEvent('debug-session-terminated', {}, {});
-
-		this.registerProvider.debugSessionTerminated();
-		this.peripheralProvider.debugSessionTerminated();
-		if (this.swo) {
-			this.swo.debugSessionTerminated();
-		}
-		if (this.swosource) {
-			this.swosource.dispose();
-			this.swosource = null;
-		}
-	}
-
-	receivedCustomEvent(e: vscode.DebugSessionCustomEvent) {
-		switch (e.event) {
-			case 'custom-stop':
-				this.receivedStopEvent(e);
-				break;
-			case 'custom-continued':
-				this.receivedContinuedEvent(e);
-				break;
-			case 'swo-configure':
-				this.receivedSWOConfigureEvent(e);
-				break;
-			case 'adapter-output':
-				this.receivedAdapterOutput(e);
-				break;
-			case 'record-telemetry-event':
-				this.receivedTelemetryEvent(e);
-				break;
-			default:
-				break;
-
-		}
-	}
-
-	receivedStopEvent(e) {
-		this.peripheralProvider.debugStopped();
-		this.registerProvider.debugStopped();
-		this.memdocs.forEach((doc) => {
-			this.memoryProvider.update(doc);
-		});
-		if(this.swo) { this.swo.debugStopped(); }
-	}
-
-	receivedContinuedEvent(e) {
-		this.peripheralProvider.debugContinued();
-		this.registerProvider.debugContinued();
-		if (this.swo) { this.swo.debugContinued(); }
-	}
-
-	receivedTelemetryEvent(e) {
-		Reporting.sendEvent(e.body.event, e.body.properties || {}, e.body.measures || {});
-	}
-
-	receivedSWOConfigureEvent(e) {
-		if (e.body.type == 'socket') {
-			this.swosource = new SocketSWOSource(e.body.port);
-		}
-		else if (e.body.type == 'fifo') {
-			this.swosource = new FifoSWOSource(e.body.path);
-		}
-		else if (e.body.type == 'file') {
-			this.swosource = new FileSWOSource(e.body.path);
-		}
-		else if (e.body.type == 'serial') {
-			this.swosource = new SerialSWOSource(e.body.device, e.body.baudRate, this.context.extensionPath);
-		}
-
-		if(vscode.debug.activeDebugSession) {
-			vscode.debug.activeDebugSession.customRequest('get-arguments').then(args => {
-				this.initializeSWO(args);
-			});
-		}
-	}
-
-	receivedAdapterOutput(e) {
-		if (!this.adapterOutputChannel) {
-			this.adapterOutputChannel = vscode.window.createOutputChannel('Adapter Output');
-		}
-
-		let output = e.body.content;
-		if (!output.endsWith('\n')) { output += '\n'; }
-		this.adapterOutputChannel.append(output);
-	}
-
-	initializeSWO(args) {
-		if (!this.swosource) {
-			vscode.window.showErrorMessage('Tried to initialize SWO Decoding without a SWO data source');
-			return;
-		}
-
-		this.swo = new SWOCore(this.swosource, args, this.context.extensionPath);
-	}
->>>>>>> 7813467f
 }
 
 export function activate(context: vscode.ExtensionContext) {
